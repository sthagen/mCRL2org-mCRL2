--- conflicted
+++ resolved
@@ -13,10 +13,7 @@
 test-suite lps
     :
       #[ run pp_test.cpp ]
-<<<<<<< HEAD
-=======
       [ run replace_test.cpp ]
->>>>>>> 3fb7bde6
       [ run constelm_test.cpp ]
       [ run process_test.cpp ]
       [ run action_rename_test.cpp ]
