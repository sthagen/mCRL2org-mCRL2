--- conflicted
+++ resolved
@@ -103,17 +103,10 @@
 
 void test_find_variable()
 {
-<<<<<<< HEAD
-  data_variable d("d:D");
-  data_variable e("e:E");
-  data_expression d_e = and_(d, e);
-  data_variable v = find_variable(d_e);
-=======
   variable d("d", basic_sort("D"));
   variable e("e", basic_sort("E"));
   data_expression d_e = sort_bool_::and_(d, e);
   variable v = find_variable(d_e);
->>>>>>> 3fb7bde6
   BOOST_CHECK(v == d);
 }
 
