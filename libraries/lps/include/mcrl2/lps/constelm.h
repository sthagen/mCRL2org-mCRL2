--- conflicted
+++ resolved
@@ -1,260 +1,186 @@
-// Author(s): Wieger Wesselink
-// Copyright: see the accompanying file COPYING or copy at
-// https://svn.win.tue.nl/trac/MCRL2/browser/trunk/COPYING
-//
-// Distributed under the Boost Software License, Version 1.0.
-// (See accompanying file LICENSE_1_0.txt or copy at
-// http://www.boost.org/LICENSE_1_0.txt)
-//
-/// \file mcrl2/lps/constelm.h
-/// \brief Add your file description here.
-
-#ifndef MCRL2_LPS_CONSTELM_H
-#define MCRL2_LPS_CONSTELM_H
-
-#include <algorithm>
-#include <list>
-#include <map>
-#include <set>
-#include <vector>
-<<<<<<< HEAD
-#include "mcrl2/data/data.h"
-#include "mcrl2/data/replace.h"
-#include "mcrl2/data/rewriter.h"
-=======
-#include "mcrl2/new_data/data.h"
-#include "mcrl2/new_data/replace.h"
-#include "mcrl2/new_data/rewriter.h"
-#include "mcrl2/new_data/substitution.h"
-#include "mcrl2/new_data/map_substitution_adapter.h"
->>>>>>> 3fb7bde6
-#include "mcrl2/lps/specification.h"
-#include "mcrl2/lps/detail/remove_parameters.h"
-
-namespace mcrl2 {
-
-namespace lps {
-
-/// \brief Returns zero or more constant process parameters of the process p with initial state init.
-/// \param p A linear process
-/// \param init A sequence of data expressions
-/// \param r A data rewriter
-/// \return A map m that maps the constant parameters to their constant value
-template <typename DataRewriter>
-<<<<<<< HEAD
-std::map<data::data_variable, data::data_expression> compute_constant_parameters(const linear_process& p, data::data_expression_list init, DataRewriter& r)
-{
-  using namespace data::data_expr;
-  
-  std::map<data::data_variable, data::data_expression> replacements;
-  data::data_variable_list::iterator i = p.process_parameters().begin();
-  data::data_expression_list::iterator j = init.begin();
-=======
-std::map<new_data::variable, new_data::data_expression> compute_constant_parameters(const linear_process& p, new_data::data_expression_list init, DataRewriter& r)
-{
-  using namespace new_data;
-  using namespace new_data::sort_bool_;
-
-  std::map<new_data::variable, new_data::data_expression> replacements;
-  new_data::variable_list::iterator i = p.process_parameters().begin();
-  new_data::data_expression_list::iterator j = init.begin();
->>>>>>> 3fb7bde6
-  for ( ; i != p.process_parameters().end(); ++i, ++j)
-  {
-    replacements[*i] = r(*j);
-  }
-
-  bool has_changed;
-  do
-  {
-    has_changed = false;
-    for (summand_list::iterator i = p.summands().begin(); i != p.summands().end(); ++i)
-    {
-<<<<<<< HEAD
-      data::data_expression rc = r(data::data_variable_map_replace(i->condition(), replacements));
-=======
-      new_data::data_expression rc = r(i->condition(), make_map_substitution_adapter(replacements));
->>>>>>> 3fb7bde6
-      if (rc == false_())
-      {
-        continue;
-      }
-
-<<<<<<< HEAD
-      for (data::data_assignment_list::iterator j = i->assignments().begin(); j != i->assignments().end(); ++j)
-      {
-        std::map<data::data_variable, data::data_expression>::iterator k = replacements.find(j->lhs());
-        if (k != replacements.end())
-        {
-          data::data_expression gj = data::data_variable_map_replace(j->rhs(), replacements);
-=======
-      for (new_data::assignment_list::iterator j = i->assignments().begin(); j != i->assignments().end(); ++j)
-      {
-        std::map<new_data::variable, new_data::data_expression>::iterator k = replacements.find(j->lhs());
-        if (k != replacements.end())
-        {
-          new_data::data_expression gj = new_data::variable_map_replace(j->rhs(), replacements);
->>>>>>> 3fb7bde6
-          if (r(or_(not_(rc), not_equal_to(k->second, gj))) == true_())
-          {
-            replacements.erase(k);
-            has_changed = true;
-          }
-        }
-      }
-      if (has_changed)
-      {
-        break;
-      }
-    }
-  } while (has_changed == true);
-
-  return replacements;
-}
-
-/// \brief Returns zero or more constant process parameters of the process p with initial state init.
-/// \param p A linear process
-/// \param init A sequence of data expressions
-/// \param r A data rewriter
-/// \return A map m that maps constant parameters to their constant value.
-<<<<<<< HEAD
-std::map<data::data_variable, data::data_expression> compute_constant_parameters_subst(const linear_process& p, data::data_expression_list init, data::rewriter& r)
-{
-  using namespace data::data_expr;
-  namespace opt = data::data_expr::optimized;
-  
-  // create a mapping from process parameters to initial values
-  data::rewriter_map<std::map<data::data_variable, data::data_expression> > replacements;
-  data::data_expression_list::iterator j = init.begin();
-  for (data::data_variable_list::iterator i = p.process_parameters().begin(); i != p.process_parameters().end(); ++i, ++j)
-=======
-std::map<new_data::variable, new_data::data_expression> compute_constant_parameters_subst(const linear_process& p, new_data::data_expression_list init, new_data::rewriter& r)
-{
-  using namespace new_data;
-  using namespace new_data::sort_bool_;
-  namespace opt = new_data::lazy;
-
-  // create a mapping from process parameters to initial values
-  atermpp::map<new_data::variable, new_data::data_expression> replacements;
-  new_data::data_expression_list::iterator j = init.begin();
-  for (new_data::variable_list::const_iterator i = p.process_parameters().begin(); i != p.process_parameters().end(); ++i, ++j)
->>>>>>> 3fb7bde6
-  {
-    replacements[*i] = *j;
-  }
-
-  bool has_changed;
-  do
-  {
-    has_changed = false;
-    for (summand_list::iterator i = p.summands().begin(); i != p.summands().end(); ++i)
-    {
-<<<<<<< HEAD
-      data::data_expression rc = r(i->condition(), replacements);
-=======
-      new_data::data_expression rc = r(i->condition(), make_map_substitution_adapter(replacements));
->>>>>>> 3fb7bde6
-
-      if (rc == false_())
-      {
-        continue;
-      }
-<<<<<<< HEAD
-      for (data::data_assignment_list::iterator j = i->assignments().begin(); j != i->assignments().end(); ++j)
-      {
-        std::map<data::data_variable, data::data_expression>::iterator k = replacements.find(j->lhs());
-        if (k != replacements.end())
-        {
-          data::data_expression d  = j->lhs();  // process parameter
-          data::data_expression g  = j->rhs();  // assigned value
-          data::data_expression x = opt::or_(opt::not_(rc), not_equal_to(d, g));
-          if (r(x, replacements) == true_())
-=======
-      for (new_data::assignment_list::const_iterator j = i->assignments().begin(); j != i->assignments().end(); ++j)
-      {
-        std::map<new_data::variable, new_data::data_expression>::iterator k = replacements.find(j->lhs());
-        if (k != replacements.end())
-        {
-          new_data::data_expression d  = j->lhs();  // process parameter
-          new_data::data_expression g  = j->rhs();  // assigned value
-          new_data::data_expression x = opt::or_(opt::not_(rc), not_equal_to(d, g));
-          if (r(x, make_map_substitution_adapter(replacements)) == true_())
->>>>>>> 3fb7bde6
-          {
-            replacements.erase(k);
-            has_changed = true;
-          }
-        }
-      }
-      if (has_changed)
-      {
-        break;
-      }
-    }
-  } while (has_changed == true);
-
-  return replacements;
-}
-
-/// \brief Removes zero or more constant parameters from the specification p.
-/// \param spec A linear process specification
-/// \param r A data rewriter
-/// \param verbose If true, verbose output is generated
-/// \return The transformed specification
-template <typename DataRewriter>
-specification constelm(const specification& spec, DataRewriter& r, bool verbose = false)
-{
-  using core::pp;
-
-<<<<<<< HEAD
-  std::map<data::data_variable, data::data_expression> replacements = compute_constant_parameters_subst(spec.process(), spec.initial_process().state(), r);
-  std::set<data::data_variable> constant_parameters;
-  for (std::map<data::data_variable, data::data_expression>::iterator i = replacements.begin(); i != replacements.end(); ++i)
-=======
-  std::map<new_data::variable, new_data::data_expression> replacements = compute_constant_parameters_subst(spec.process(), spec.initial_process().state(), r);
-  std::set<new_data::variable> constant_parameters;
-  for (std::map<new_data::variable, new_data::data_expression>::iterator i = replacements.begin(); i != replacements.end(); ++i)
->>>>>>> 3fb7bde6
-  {
-	  constant_parameters.insert(i->first);
-  }
-
-  if (verbose)
-  {
-    std::cout << "Removing the constant process parameters: ";
-<<<<<<< HEAD
-    for (std::set<data::data_variable>::iterator i = constant_parameters.begin(); i != constant_parameters.end(); ++i)
-    {
-      std::cout << pp(*i) << " ";
-=======
-    for (std::set<new_data::variable>::iterator i = constant_parameters.begin(); i != constant_parameters.end(); ++i)
-    {
-      std::cout << new_data::pp(*i) << " ";
->>>>>>> 3fb7bde6
-    }
-    std::cout << std::endl;
-  }
-
-  specification result = repair_free_variables(spec);
-  result = detail::remove_parameters(result, constant_parameters);
-
-  // N.B. The replacements may only be applied to the process and the initial process!
-<<<<<<< HEAD
-  linear_process new_process   = data::data_variable_map_replace(result.process(), replacements);
-  process_initializer new_init = data::data_variable_map_replace(result.initial_process(), replacements);
-=======
-  linear_process new_process   = new_data::variable_map_replace(result.process(), replacements);
-  process_initializer new_init = new_data::variable_map_replace(result.initial_process(), replacements);
->>>>>>> 3fb7bde6
-  result = set_lps(result, new_process);
-  result = set_initial_process(result, new_init);
-
-  assert(result.is_well_typed());
-  return result;
-}
-
-} // namespace lps
-
-} // namespace mcrl2
-
-#endif // MCRL2_LPS_CONSTELM_H
+// Author(s): Wieger Wesselink
+// Copyright: see the accompanying file COPYING or copy at
+// https://svn.win.tue.nl/trac/MCRL2/browser/trunk/COPYING
+//
+// Distributed under the Boost Software License, Version 1.0.
+// (See accompanying file LICENSE_1_0.txt or copy at
+// http://www.boost.org/LICENSE_1_0.txt)
+//
+/// \file mcrl2/lps/constelm.h
+/// \brief Add your file description here.
+
+#ifndef MCRL2_LPS_CONSTELM_H
+#define MCRL2_LPS_CONSTELM_H
+
+#include <algorithm>
+#include <list>
+#include <map>
+#include <set>
+#include <vector>
+#include "mcrl2/new_data/data.h"
+#include "mcrl2/new_data/replace.h"
+#include "mcrl2/new_data/rewriter.h"
+#include "mcrl2/new_data/substitution.h"
+#include "mcrl2/new_data/map_substitution_adapter.h"
+#include "mcrl2/lps/specification.h"
+#include "mcrl2/lps/detail/remove_parameters.h"
+
+namespace mcrl2 {
+
+namespace lps {
+
+/// \brief Returns zero or more constant process parameters of the process p with initial state init.
+/// \param p A linear process
+/// \param init A sequence of data expressions
+/// \param r A data rewriter
+/// \return A map m that maps the constant parameters to their constant value
+template <typename DataRewriter>
+std::map<new_data::variable, new_data::data_expression> compute_constant_parameters(const linear_process& p, new_data::data_expression_list init, DataRewriter& r)
+{
+  using namespace new_data;
+  using namespace new_data::sort_bool_;
+
+  std::map<new_data::variable, new_data::data_expression> replacements;
+  new_data::variable_list::iterator i = p.process_parameters().begin();
+  new_data::data_expression_list::iterator j = init.begin();
+  for ( ; i != p.process_parameters().end(); ++i, ++j)
+  {
+    replacements[*i] = r(*j);
+  }
+
+  bool has_changed;
+  do
+  {
+    has_changed = false;
+    for (summand_list::iterator i = p.summands().begin(); i != p.summands().end(); ++i)
+    {
+      new_data::data_expression rc = r(i->condition(), make_map_substitution_adapter(replacements));
+      if (rc == false_())
+      {
+        continue;
+      }
+
+      for (new_data::assignment_list::iterator j = i->assignments().begin(); j != i->assignments().end(); ++j)
+      {
+        std::map<new_data::variable, new_data::data_expression>::iterator k = replacements.find(j->lhs());
+        if (k != replacements.end())
+        {
+          new_data::data_expression gj = new_data::variable_map_replace(j->rhs(), replacements);
+          if (r(or_(not_(rc), not_equal_to(k->second, gj))) == true_())
+          {
+            replacements.erase(k);
+            has_changed = true;
+          }
+        }
+      }
+      if (has_changed)
+      {
+        break;
+      }
+    }
+  } while (has_changed == true);
+
+  return replacements;
+}
+
+/// \brief Returns zero or more constant process parameters of the process p with initial state init.
+/// \param p A linear process
+/// \param init A sequence of data expressions
+/// \param r A data rewriter
+/// \return A map m that maps constant parameters to their constant value.
+std::map<new_data::variable, new_data::data_expression> compute_constant_parameters_subst(const linear_process& p, new_data::data_expression_list init, new_data::rewriter& r)
+{
+  using namespace new_data;
+  using namespace new_data::sort_bool_;
+  namespace opt = new_data::lazy;
+
+  // create a mapping from process parameters to initial values
+  atermpp::map<new_data::variable, new_data::data_expression> replacements;
+  new_data::data_expression_list::iterator j = init.begin();
+  for (new_data::variable_list::const_iterator i = p.process_parameters().begin(); i != p.process_parameters().end(); ++i, ++j)
+  {
+    replacements[*i] = *j;
+  }
+
+  bool has_changed;
+  do
+  {
+    has_changed = false;
+    for (summand_list::iterator i = p.summands().begin(); i != p.summands().end(); ++i)
+    {
+      new_data::data_expression rc = r(i->condition(), make_map_substitution_adapter(replacements));
+
+      if (rc == false_())
+      {
+        continue;
+      }
+      for (new_data::assignment_list::const_iterator j = i->assignments().begin(); j != i->assignments().end(); ++j)
+      {
+        std::map<new_data::variable, new_data::data_expression>::iterator k = replacements.find(j->lhs());
+        if (k != replacements.end())
+        {
+          new_data::data_expression d  = j->lhs();  // process parameter
+          new_data::data_expression g  = j->rhs();  // assigned value
+          new_data::data_expression x = opt::or_(opt::not_(rc), not_equal_to(d, g));
+          if (r(x, make_map_substitution_adapter(replacements)) == true_())
+          {
+            replacements.erase(k);
+            has_changed = true;
+          }
+        }
+      }
+      if (has_changed)
+      {
+        break;
+      }
+    }
+  } while (has_changed == true);
+
+  return replacements;
+}
+
+/// \brief Removes zero or more constant parameters from the specification p.
+/// \param spec A linear process specification
+/// \param r A data rewriter
+/// \param verbose If true, verbose output is generated
+/// \return The transformed specification
+template <typename DataRewriter>
+specification constelm(const specification& spec, DataRewriter& r, bool verbose = false)
+{
+  using core::pp;
+
+  std::map<new_data::variable, new_data::data_expression> replacements = compute_constant_parameters_subst(spec.process(), spec.initial_process().state(), r);
+  std::set<new_data::variable> constant_parameters;
+  for (std::map<new_data::variable, new_data::data_expression>::iterator i = replacements.begin(); i != replacements.end(); ++i)
+  {
+	  constant_parameters.insert(i->first);
+  }
+
+  if (verbose)
+  {
+    std::cout << "Removing the constant process parameters: ";
+    for (std::set<new_data::variable>::iterator i = constant_parameters.begin(); i != constant_parameters.end(); ++i)
+    {
+      std::cout << new_data::pp(*i) << " ";
+    }
+    std::cout << std::endl;
+  }
+
+  specification result = repair_free_variables(spec);
+  result = detail::remove_parameters(result, constant_parameters);
+
+  // N.B. The replacements may only be applied to the process and the initial process!
+  linear_process new_process   = new_data::variable_map_replace(result.process(), replacements);
+  process_initializer new_init = new_data::variable_map_replace(result.initial_process(), replacements);
+  result = set_lps(result, new_process);
+  result = set_initial_process(result, new_init);
+
+  assert(result.is_well_typed());
+  return result;
+}
+
+} // namespace lps
+
+} // namespace mcrl2
+
+#endif // MCRL2_LPS_CONSTELM_H