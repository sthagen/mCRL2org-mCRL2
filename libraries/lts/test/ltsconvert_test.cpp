--- conflicted
+++ resolved
@@ -26,8 +26,6 @@
 using namespace mcrl2::lts;
 
 BOOST_GLOBAL_FIXTURE(collect_after_test_case)
-<<<<<<< HEAD
-=======
 
 static lts_aut_t parse_aut(const std::string& s)
 {
@@ -36,7 +34,6 @@
   l.load(is);
   return l;
 }
->>>>>>> c1964886
 
 const std::string test1=
   "des (0,2,2)\n"
