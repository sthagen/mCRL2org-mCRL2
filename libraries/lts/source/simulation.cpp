--- conflicted
+++ resolved
@@ -75,13 +75,8 @@
   if (state.source_state.states.size()>1)
   {
     // Generate a random size_t with random distribution. 
-<<<<<<< HEAD
-    double random_value=static_cast<double>(m_distrib(m_gen))/std::numeric_limits<std::size_t>::max(); 
-    random_value=random_value-data::sort_real::value<double>(state.source_state.probabilities[state_number]);
-=======
     double random_value=static_cast<double>(m_distrib(m_gen))/static_cast<double>(std::numeric_limits<std::size_t>::max()); 
     random_value=random_value-data::sort_real::value(state.source_state.probabilities[state_number]);
->>>>>>> 41904421
     while (random_value>0)
     {
       state_number++;
