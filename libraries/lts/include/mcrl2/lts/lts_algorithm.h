// Author(s): Muck van Weerdenburg, Jan Friso Groote
// Copyright: see the accompanying file COPYING or copy at
// https://svn.win.tue.nl/trac/MCRL2/browser/trunk/COPYING
//
// Distributed under the Boost Software License, Version 1.0.
// (See accompanying file LICENSE_1_0.txt or copy at
// http://www.boost.org/LICENSE_1_0.txt)
//

/** \file
 *
 * \brief Algorithms for LTS, such as equivalence reductions, determinisation, etc.
 * \details This contains the main algorithms useful to manipulate with
 * labelled transition systems. Typically, it contains algorithms for bisimulation
 * reduction, removal of tau loops, making an lts deterministic etc.
 * \author Jan Friso Groote, Bas Ploeger, Muck van Weerdenburg
 */

#ifndef MCRL2_LTS_LTS_ALGORITHM_H
#define MCRL2_LTS_LTS_ALGORITHM_H

#include <string>
#include <vector>
#include <set>
#include <stack>
#include <algorithm>
#include <iostream>
#include <stdio.h>
#include <stdlib.h>
#include <boost/bind.hpp>
#include "mcrl2/aterm/aterm2.h"
#include "mcrl2/atermpp/set.h"
#include "mcrl2/utilities/logger.h"
#include "mcrl2/lts/lts.h"
#include "mcrl2/lts/detail/liblts_merge.h"
#include "mcrl2/lts/lts_utilities.h"
#include "mcrl2/lts/detail/liblts_bisim.h"
#include "mcrl2/lts/detail/liblts_scc.h"
#include "mcrl2/lts/detail/liblts_sim.h"
#include "mcrl2/lts/detail/liblts_tau_star_reduce.h"
#include "mcrl2/exception.h"
#include "mcrl2/lts/detail/tree_set.h"

namespace mcrl2
{
namespace lts
{

/* Auxiliary function */
template<typename T>
static bool lts_named_cmp(std::string N[], T a, T b)
{
  return N[a] < N[b];
}


/** \brief LTS equivalence relations.
 * \details This enumerated type defines equivalence relations on
 * LTSs. They can be used to reduce an LTS or decide whether two LTSs
 * are equivalent. */
enum lts_equivalence
{
  lts_eq_none,             /**< Unknown or no equivalence */
  lts_eq_bisim,            /**< Strong bisimulation equivalence */
  lts_eq_branching_bisim,  /**< Branching bisimulation equivalence */
  lts_eq_divergence_preserving_branching_bisim,
  /**< Divergence preserving branching bisimulation equivalence */
  lts_eq_sim,              /**< Strong simulation equivalence */
  lts_eq_trace,            /**< Strong trace equivalence*/
  lts_eq_weak_trace,       /**< Weak trace equivalence */
  lts_red_tau_star,        /**< Tau star reduction */
  lts_red_determinisation, /**< Used for a determinisation reduction */
  lts_equivalence_min = lts_eq_none,
  lts_equivalence_max = lts_red_determinisation
};

/** \brief LTS preorder relations.
 * \details This enumerated type defines preorder relations on LTSs.
 * They can be used to decide whether one LTS is behaviourally
 * contained in another LTS. */
enum lts_preorder
{
  lts_pre_none,   /**< Unknown or no preorder */
  lts_pre_sim,    /**< Strong simulation preorder */
  lts_pre_trace,  /**< Strong trace preorder */
  lts_pre_weak_trace,   /**< Weak trace preorder */
  lts_preorder_min = lts_pre_none,
  lts_preorder_max = lts_pre_weak_trace
};

static const std::set<lts_equivalence> &initialise_supported_lts_equivalences()
{
  static std::set<lts_equivalence> s;
  for (size_t i = lts_equivalence_min; i<1+(size_t)lts_equivalence_max; ++i)
  {
    if (lts_eq_none != (lts_equivalence) i)
    {
      s.insert((lts_equivalence) i);
    }
  }
  return s;
}

/** \brief Gives the set of all supported equivalence on LTSs.
 * \return The set of all supported equivalences on LTSs. */
inline const std::set<lts_equivalence> &supported_lts_equivalences()
{
  static const std::set<lts_equivalence> &s = initialise_supported_lts_equivalences();
  return s;
}

static const std::set<lts_preorder> &initialise_supported_lts_preorders()
{
  static std::set<lts_preorder> s;
  for (size_t i = lts_preorder_min; i<1+(size_t)lts_preorder_max; ++i)
  {
    if (lts_pre_none != (lts_preorder) i)
    {
      s.insert((lts_preorder) i);
    }
  }
  return s;
}

/** \brief Gives the set of all supported preorders on LTSs.
 * \return The set of all supported preorders on LTSs. */

inline const std::set<lts_preorder> &supported_lts_preorders()
{
  static const std::set<lts_preorder> &s = initialise_supported_lts_preorders();
  return s;
}


static std::string equivalence_desc_strings[] =
{
  "identity equivalence",
  "strong bisimilarity",
  "branching bisimilarity",
  "divergence preserving branching bisimilarity",
  "strong simulation equivalence",
  "strong trace equivalence",
  "weak trace equivalence",
  "tau star reduction",
  "determinisation reduction"
};

/** \brief Gives the full name of an equivalence.
 * \param[in] eq The equivalence type.
 * \return The full, descriptive name of the equivalence specified by \a eq. */
inline std::string name_of_equivalence(const lts_equivalence eq)
{
  return equivalence_desc_strings[eq];
}

static std::string preorder_desc_strings[] =
{
  "unknown preorder",
  "strong simulation preorder",
  "strong trace preorder",
  "weak trace preorder"
};

/** \brief Gives the full name of a preorder.
 * \param[in] pre The preorder type.
 * \return The full, descriptive name of the preorder specified by \a pre. */
inline std::string name_of_preorder(const lts_preorder pre)
{
  return preorder_desc_strings[pre];
}

/** \brief Determines the equivalence from a string.
 * \details The following strings may be used:
 * \li "none" for identity equivalence;
 * \li "bisim" for strong bisimilarity;
 * \li "branching-bisim" for branching bisimilarity;
 * \li "dpbranching-bisim" for divergence preserving branching bisimilarity;
 * \li "sim" for strong simulation equivalence;
 * \li "trace" for strong trace equivalence;
 * \li "weak-trace" for weak trace equivalence;
 *
 * \param[in] s The string specifying the equivalence.
 * \return The equivalence type specified by \a s.
 * If \a s is none of the above values then \a lts_eq_none is returned. */
inline lts_equivalence parse_equivalence(std::string const& s)
{
  if (s == "bisim")
  {
    return lts_eq_bisim;
  }
  else if (s == "branching-bisim")
  {
    return lts_eq_branching_bisim;
  }
  else if (s == "dpbranching-bisim")
  {
    return lts_eq_divergence_preserving_branching_bisim;
  }
  else if (s == "sim")
  {
    return lts_eq_sim;
  }
  else if (s == "trace")
  {
    return lts_eq_trace;
  }
  else if (s == "weak-trace")
  {
    return lts_eq_weak_trace;
  }
  else if (s == "tau-star")
  {
    return lts_red_tau_star;
  }
  else if (s == "determinisation")
  {
    return lts_red_determinisation;
  }
  else
  {
    return lts_eq_none;
  }
}

static std::string equivalence_strings[] =
{
  "none",
  "bisim",
  "branching-bisim",
  "dpbranching-bisim",
  "sim",
  "trace",
  "weak-trace",
  "tau-star",
  "determinisation"
};

/** \brief Gives the short name of an equivalence.
 * \param[in] eq The equivalence type.
 * \return A short string representing the equivalence specified by \a
 * eq. The returned value is one of the strings listed for
 * \ref parse_equivalence. */
inline std::string string_for_equivalence(const lts_equivalence eq)
{
  return equivalence_strings[eq];
}

/** \brief Determines the preorder from a string.
 * \details The following strings may be used:
 * \li "sim" for strong simulation preorder;
 * \li "trace" for strong trace preorder;
 * \li "weak-trace" for weak trace preorder.
 *
 * \param[in] s The string specifying the preorder.
 * \return The preorder type specified by \a s.
 * If \a s is none of the above values then \a lts_pre_none is returned. */
inline lts_preorder parse_preorder(std::string const& s)
{
  if (s == "sim")
  {
    return lts_pre_sim;
  }
  else if (s == "trace")
  {
    return lts_pre_trace;
  }
  else if (s == "weak-trace")
  {
    return lts_pre_weak_trace;
  }
  else
  {
    return lts_pre_none;
  }
}


static std::string preorder_strings[] =
{
  "unknown",
  "sim",
  "trace",
  "weak-trace"
};

/** \brief Gives the short name of a preorder.
 * \param[in] pre The preorder type.
 * \return A short string representing the preorder specified by \a
 * pre. The returned value is one of the strings listed for
 * \ref parse_preorder. */
inline std::string string_for_preorder(const lts_preorder pre)
{
  return preorder_strings[pre];
}


/** \brief Gives a textual list describing supported equivalences on LTSs.
 * \param[in] default_equivalence The equivalence that should be marked
 *                                as default (or \a lts_eq_none for no
 *                                default).
 * \param[in] supported           The equivalences that should be
 *                                considered supported.
 * \return                        A string containing lines of the form
 *                                "  'name' for <equivalence>". Every line
 *                                except the last is terminated with '\\n'.
 */

inline std::string supported_lts_equivalences_text(
  lts_equivalence default_equivalence = lts_eq_none,
  const std::set<lts_equivalence> &supported = supported_lts_equivalences())
{
  std::vector<lts_equivalence> types(supported.begin(),supported.end());

  {
    std::vector<lts_equivalence> validtypes;
    for (std::vector<lts_equivalence>::iterator i=types.begin(); i!=types.end(); i++)
    {
      if( (*i) != lts_eq_none)
      {
        validtypes.push_back(*i);
      }
    }
    types = validtypes;
  }

  std::sort(types.begin(),types.end(),boost::bind(lts_named_cmp<lts_equivalence>,equivalence_strings,_1,_2));

  std::string r;
  for (std::vector<lts_equivalence>::iterator i=types.begin(); i!=types.end(); i++)
  {
    r += "  '" + equivalence_strings[*i] + "' for " + equivalence_desc_strings[*i];

    if (*i == default_equivalence)
    {
      r += " (default)";
    }


    if (i+1 != types.end())
    {
      if (i+2 == types.end())
      {
        r += ", or\n";
      }
      else
      {
        r += ",\n";
      }
    }
  }

  return r;
}

/** \brief Gives a textual list describing supported equivalences on LTSs.
 * \param[in] supported           The equivalences that should be
 *                                considered supported.
 * \return                        A string containing lines of the form
 *                                "  'name' for <equivalence>". Every line
 *                                except the last is terminated with '\\n'.
 */
inline std::string supported_lts_equivalences_text(const std::set<lts_equivalence> &supported)
{
  return supported_lts_equivalences_text(lts_eq_none,supported);
}


/** \brief Gives a textual list describing supported preorders on LTSs.
 * \param[in] default_preorder    The preorder that should be marked
 *                                as default (or \a lts_pre_none for no
 *                                default).
 * \param[in] supported           The preorders that should be
 *                                considered supported.
 * \return                        A string containing lines of the form
 *                                "  'name' for <preorder>". Every line
 *                                except the last is terminated with '\\n'.
 */
inline std::string supported_lts_preorders_text(
  lts_preorder default_preorder = lts_pre_none,
  const std::set<lts_preorder> &supported = supported_lts_preorders())
{
  std::vector<lts_preorder> types(supported.begin(),supported.end());
  std::sort(types.begin(),types.end(),boost::bind(lts_named_cmp<lts_preorder>,preorder_strings,_1,_2));

  std::string r;
  for (std::vector<lts_preorder>::iterator i=types.begin(); i!=types.end(); i++)
  {
    r += "  '" + preorder_strings[*i] + "' for " + preorder_desc_strings[*i];

    if (*i == default_preorder)
    {
      r += " (default)";
    }

    if (i+1 != types.end())
    {
      if (i+2 == types.end())
      {
        r += ", or\n";
      }
      else
      {
        r += ",\n";
      }
    }
  }

  return r;
}

/** \brief Gives a textual list describing supported preorders on LTSs.
 * \param[in] supported           The preorders that should be
 *                                considered supported.
 * \return                        A string containing lines of the form
 *                                "  'name' for <preorder>". Every line
 *                                except the last is terminated with '\\n'.
 */
inline std::string supported_lts_preorders_text(const std::set<lts_preorder> &supported)
{
  return supported_lts_preorders_text(lts_pre_none,supported);
}


/** \brief Applies a reduction algorithm to this LTS.
 * \param[in] eq The equivalence with respect to which the LTS will be
 * reduced.
 **/

template <class LTS_TYPE>
void reduce(LTS_TYPE& l, lts_equivalence eq);

/** \brief Checks whether this LTS is equivalent to another LTS.
 * \param[in] l1 The first LTS that will be compared.
 * \param[in] l2 The second LTS that will be compared.
 * \param[in] eq The equivalence with respect to which the LTSs will be
 * compared.
 * \param[in] generate_counter_examples
 * \retval true if the LTSs are found to be equivalent.
 * \retval false otherwise.
 * \warning This function alters the internal data structure of
 * both LTSs for efficiency reasons. After comparison, this LTS is
 * equivalent to the original LTS by equivalence \a eq, and
 * similarly for the LTS \a l.
 */
template <class LTS_TYPE>
bool destructive_compare(LTS_TYPE& l1,
                         LTS_TYPE& l2,
                         const lts_equivalence eq,
                         const bool generate_counter_examples = false)
{
  // Merge this LTS and l and store the result in this LTS.
  // In the resulting LTS, the initial state i of l will have the
  // state number i + N where N is the number of states in this
  // LTS (before the merge).

  switch (eq)
  {
    case lts_eq_none:
      return false;
    case lts_eq_bisim:
    {
      return detail::destructive_bisimulation_compare(l1,l2, false,false,generate_counter_examples);
    }
    case lts_eq_branching_bisim:
    {
      return detail::destructive_bisimulation_compare(l1,l2, true,false,generate_counter_examples);
    }
    case lts_eq_divergence_preserving_branching_bisim:
    {
      return detail::destructive_bisimulation_compare(l1,l2, true,true,generate_counter_examples);
    }
    case lts_eq_sim:
    {
      if (generate_counter_examples)
      {
        mCRL2log(log::warning) << "cannot generate counter example traces for simulation equivalence\n";
      }
      // Run the partitioning algorithm on this merged LTS
      size_t init_l2 = l2.initial_state() + l1.num_states();
      detail::merge(l1,l2);
      l2.clear(); // l is not needed anymore.
      detail::sim_partitioner<LTS_TYPE> sp(l1);
      sp.partitioning_algorithm();

      return sp.in_same_class(l1.initial_state(),init_l2);
    }
    case lts_eq_trace:
    {
      // Determinise first LTS
      detail::bisimulation_reduce(l1,false);
      determinise(l1);

      // Determinise second LTS
      detail::bisimulation_reduce(l2,false);
      determinise(l2);

      // Trace equivalence now corresponds to bisimilarity
      return detail::destructive_bisimulation_compare(l1,l2,false,false,generate_counter_examples);
    }
    case lts_eq_weak_trace:
    {
      // Eliminate silent steps and determinise first LTS
      detail::bisimulation_reduce(l1,true,false);
      detail::tau_star_reduce(l1);
      detail::bisimulation_reduce(l2,false);
      determinise(l1);

      // Eliminate silent steps and determinise second LTS
      detail::bisimulation_reduce(l2,true,false);
      detail::tau_star_reduce(l2);
      detail::bisimulation_reduce(l2,false);
      determinise(l2);

      // Weak trace equivalence now corresponds to bisimilarity
      return detail::destructive_bisimulation_compare(l1,l2,false,false,generate_counter_examples);
    }
    default:
      throw mcrl2::runtime_error("Comparison for this equivalence is not available");
      return false;
  }
}

/** \brief Checks whether this LTS is equivalent to another LTS.
 * \details The input labelled transition systems are duplicated in memory to carry
 *          out the comparison. When space efficiency is a concern, one can consider
 *          to use destructive_compare.
 * \param[in] l The LTS to which this LTS will be compared.
 * \param[in] eq The equivalence with respect to which the LTSs will be
 * compared.
 * \param[in] generate_counter_example If true counter examples are written to file.
 * \retval true if the LTSs are found to be equivalent.
 * \retval false otherwise.
 */
template <class LTS_TYPE>
bool compare(const LTS_TYPE& l1,
             const LTS_TYPE& l2,
             const lts_equivalence eq,
             const bool generate_counter_examples = false);

/** \brief Checks whether this LTS is smaller than another LTS according
 * to a preorder.
 * \param[in] l The LTS to which this LTS will be compared.
 * \param[in] pre The preorder with respect to which the LTSs will be
 * compared.
 * \param[in] opts The options that will be used for the comparison.
 * \retval true if this LTS is smaller than LTS \a l according to
 * preorder \a pre.
 * \retval false otherwise.
 * \warning This function alters the internal data structure of
 * both LTSs for efficiency reasons. After comparison, this LTS is
 * equivalent to the original LTS by equivalence \a eq, and
 * similarly for the LTS \a l, where \a eq is the equivalence
 * induced by the preorder \a pre (i.e. \f$eq = pre \cap
 * pre^{-1}\f$).
 */
template <class LTS_TYPE >
bool destructive_compare(LTS_TYPE& l1,
                         LTS_TYPE& l2,
                         const lts_preorder pre);

/** \brief Checks whether this LTS is smaller than another LTS according
 * to a preorder.
 * \param[in] l The LTS to which this LTS will be compared.
 * \param[in] pre The preorder with respect to which the LTSs will be
 * compared.
 * \retval true if this LTS is smaller than LTS \a l according to
 * preorder \a pre.
 * \retval false otherwise.
 */
template <class  LTS_TYPE >
bool compare(const LTS_TYPE&  l1,
             const  LTS_TYPE& l2,
             const lts_preorder pre);

/** \brief Determinises this LTS. */
template <class LTS_TYPE>
void determinise(LTS_TYPE& l);

/** \brief Checks whether all states in this LTS are reachable
 * from the initial state and remove unreachable states if required.
 * \details Runs in O(\ref num_states * \ref num_transitions) time.
 * \param[in] remove_unreachable Indicates whether all unreachable states
 *            should be removed from the LTS. This option does not
 *            influence the return value; the return value is with
 *            respect to the original LTS.
 * \retval true if all states are reachable from the initial state;
 * \retval false otherwise. */
template < class LTS_TYPE >
bool reachability_check(LTS_TYPE&  l, bool remove_unreachable = false)
{
  // First calculate which states can be reached, and store this in the array visited.
  const outgoing_transitions_per_state_t out_trans=transitions_per_outgoing_state(l.get_transitions());

  std::vector < bool > visited(l.num_states(),false);
  visited[l.initial_state()]=true;
  std::stack<size_t> todo;
  todo.push(l.initial_state());

  while (!todo.empty())
  {
    size_t state_to_consider=todo.top();
    todo.pop();
    for (outgoing_transitions_per_state_t::const_iterator i=out_trans.lower_bound(state_to_consider);
         i!=out_trans.upper_bound(state_to_consider); ++i)
    {
      assert(from(i)<l.num_states() && to(i)<l.num_states());
      if (visited[from(i)] && !visited[to(i)])
      {
        visited[to(i)]=true;
        todo.push(to(i));
      }
    }
  }

  // Property: in_visited(s) == true: state s is reachable from the initial state

  // check to see if all states are reachable from the initial state, i.e.
  // whether all bits are set.
  bool all_reachable = find(visited.begin(),visited.end(),false)==visited.end();

  if (!all_reachable && remove_unreachable)
  {
    // Remove all unreachable states, transitions from such states and labels
    // that are only used in these transitions.

    std::map < size_t , size_t > state_map;
    std::map < size_t , size_t > label_map;

    LTS_TYPE new_lts;

    size_t new_nstates = 0;
    for (size_t i=0; i<l.num_states(); i++)
    {
      if (visited[i])
      {
        state_map[i] = new_nstates;
        if (l.has_state_info())
        {
          new_lts.add_state(l.state_label(i));
        }
        else
        {
          new_lts.add_state();
        }
        new_nstates++;
      }
    }

    const std::vector<transition> &trans=l.get_transitions();
    for (std::vector<transition>::const_iterator r=trans.begin(); r!=trans.end(); ++r)
    {
      if (visited[r->from()])
      {
        label_map[r->label()] = 1;
      }
    }

    size_t new_nlabels = 0;
    for (size_t i=0; i<l.num_action_labels(); i++)
    {
      if (label_map.count(i)>0)   // Label i is used.
      {
        label_map[i] = new_nlabels;
        new_lts.add_action(l.action_label(i),l.is_tau(i));
        new_nlabels++;
      }
    }

    const std::vector<transition> &trans1=l.get_transitions();
    for (std::vector<transition>::const_iterator r=trans1.begin(); r!=trans1.end(); ++r)
    {
      if (visited[r->from()])
      {
        new_lts.add_transition(transition(state_map[r->from()],label_map[r->label()],state_map[r->to()]));
      }
    }

    new_lts.set_initial_state(state_map[l.initial_state()]);
    l.swap(new_lts);
  }

  return all_reachable;
}

/** \brief Checks whether this LTS is deterministic.
 * \retval true if this LTS is deterministic;
 * \retval false otherwise. */
template <class LTS_TYPE>
bool is_deterministic(const LTS_TYPE& l);

/** \brief Removes tau cycles by mapping all the states on a cycle to one state.
 *  \details This routine is linear in the number of states and transitions.
 *  \param[in] l Transition system to be reduced.
 *  \param[in] preserve_divergence_loops If true leave a self loop on states that resided on a tau
 *            cycle in the original transition system.
 */
/*
 * Is already defined in liblts_scc.h, which is included here.
template <class LTS_TYPE>
void scc_reduce(LTS_TYPE &l,const bool preserve_divergence_loops=false);
 */

/** \brief Merge the second lts into the first lts.
    \param[in/out] l1 The transition system in which l2 is merged.
    \param[in] l2 The second transition system, which remains unchanged
 */
template <class LTS_TYPE>
void merge(LTS_TYPE& l1, const LTS_TYPE& l)
{
  detail::merge(l1,l);
}


/* Here the implementations of the declared functions above are given.
   Originally these were in a .cpp file, before lts's were templated  */



template <class LTS_TYPE>
void reduce(LTS_TYPE& l,lts_equivalence eq)
{

  switch (eq)
  {
    case lts_eq_none:
      return;
    case lts_eq_bisim:
    {
      detail::bisimulation_reduce(l,false,false);
      return;
    }
    case lts_eq_branching_bisim:
    {
      detail::bisimulation_reduce(l,true,false);
      return;
    }
    case lts_eq_divergence_preserving_branching_bisim:
    {
      detail::bisimulation_reduce(l,true,true);
      return;
    }
    case lts_eq_sim:
    {
      // Run the partitioning algorithm on this LTS
      detail::sim_partitioner<LTS_TYPE> sp(l);
      sp.partitioning_algorithm();

      // Clear this LTS, but keep the labels
      // l.clear_type();
      l.clear_state_labels();
      l.clear_transitions();

      // Assign the reduced LTS
      l.set_num_states(sp.num_eq_classes());
      l.set_initial_state(sp.get_eq_class(l.initial_state()));

      const std::vector <transition> trans=sp.get_transitions();
      l.clear_transitions();
      for (std::vector <transition>::const_iterator i=trans.begin(); i!=trans.end(); ++i)
      {
        l.add_transition(*i);
      }
      // Remove unreachable parts

      reachability_check(l,true);

      return;
    }
    case lts_eq_trace:
      detail::bisimulation_reduce(l,false);
      determinise(l);
      detail::bisimulation_reduce(l,false);
      return;
    case lts_eq_weak_trace:
    {
      detail::bisimulation_reduce(l,true,false);
      detail::tau_star_reduce(l);
      detail::bisimulation_reduce(l,false);
      determinise(l);
      detail::bisimulation_reduce(l,false);
      return;
    }
    case lts_red_tau_star:
    {
      detail::bisimulation_reduce(l,true,false);
      detail::tau_star_reduce(l);
      detail::bisimulation_reduce(l,false);
      return;
    }
    case lts_red_determinisation:
    {
      determinise(l);
      return;
    }
    default:
      throw mcrl2::runtime_error("Unknown reduction method.");
  }
}

template <class LTS_TYPE>
bool compare(const LTS_TYPE& l1, const LTS_TYPE& l2, const lts_equivalence eq, const bool generate_counter_examples)
{
  switch (eq)
  {
    case lts_eq_none:
      return false;
    default:
      LTS_TYPE l1_copy(l1);
      LTS_TYPE l2_copy(l2);
      return destructive_compare(l1_copy,l2_copy,eq,generate_counter_examples);
  }
  return false;
}

template <class LTS_TYPE>
bool compare(const LTS_TYPE& l1, const LTS_TYPE& l2, const lts_preorder pre)
{
  LTS_TYPE l1_copy(l1);
  LTS_TYPE l2_copy(l2);
  return destructive_compare(l1_copy,l2_copy,pre);
}

template <class LTS_TYPE>
bool destructive_compare(LTS_TYPE& l1, LTS_TYPE& l2, const lts_preorder pre)
{
  switch (pre)
  {
    case lts_pre_sim:
    {
      // Merge this LTS and l and store the result in this LTS.
      // In the resulting LTS, the initial state i of l will have the
      // state number i + N where N is the number of states in this
      // LTS (before the merge).
      const size_t init_l2 = l2.initial_state() + l1.num_states();
      detail::merge(l1,l2);

      // We no longer need l, so clear it to save memory
      l2.clear();

      // Run the partitioning algorithm on this merged LTS
      detail::sim_partitioner<LTS_TYPE> sp(l1);
      sp.partitioning_algorithm();

      return sp.in_preorder(l1.initial_state(),init_l2);
    }
    case lts_pre_trace:
    {
      // Preprocessing: reduce modulo strong bisimulation equivalence.
      // This is not strictly necessary, but may reduce time/memory
      // needed for determinisation.
      detail::bisimulation_reduce(l1,false);
      detail::bisimulation_reduce(l2,false);

      // Determinise both LTSes. As postprocessing, reduce modulo
      // strong bisimulation equivalence. This is not strictly
      // necessary, but may reduce time/memory needed for simulation
      // preorder checking.
      determinise(l1);
      detail::bisimulation_reduce(l1,false);

      determinise(l2);
      detail::bisimulation_reduce(l2,false);

      // Trace preorder now corresponds to simulation preorder
      return destructive_compare(l1,l2,lts_pre_sim);
    }
    case lts_pre_weak_trace:
    {
      // Eliminate silent steps of first LTS
      detail::bisimulation_reduce(l1,true,false);
      detail::tau_star_reduce(l1);

      // Eliminate silent steps of second LTS
      detail::bisimulation_reduce(l2,true,false);
      detail::tau_star_reduce(l2);

      // Weak trace preorder now corresponds to strong trace preorder
      return destructive_compare(l1,l2,lts_pre_trace);
    }
    default:
      mCRL2log(log::error) << "Comparison for this preorder is not available\n";
      return false;
  }
}


template <class LTS_TYPE>
bool is_deterministic(const LTS_TYPE& l)
{
  outgoing_transitions_per_state_action_t trans_lut=transitions_per_outgoing_state_action_pair(l.get_transitions());

  for (outgoing_transitions_per_state_action_t::const_iterator i=trans_lut.begin(); i!=trans_lut.end(); ++i)
  {
    outgoing_transitions_per_state_action_t::const_iterator i_next=i;
    i_next++;
    if (i_next!=trans_lut.end() && from(i)==from(i_next) && label(i)==label(i_next))
    {
      // found a pair <s,l,t> and <s,l,t'>, so l is not deterministic.
      return false;
    }
  }
  return true;
}


inline
bool compare_transition_label_to_from(const transition& t1, const transition& t2)
{
  if (t1.label() != t2.label())
  {
    return t1.label() < t2.label();
  }
  else if (t1.to() != t2.to())
  {
    return t1.to() < t2.to();
  }
  else
  {
    return t1.from() < t2.from();
  }
}

namespace detail
{
inline
void get_trans(std::multimap < transition::size_type, std::pair < transition::size_type, transition::size_type > > &begin,
                      tree_set_store* tss,
                      size_t d,
                      std::vector<transition> &d_trans)
{
  if (!tss->is_set_empty(d))
  {
    if (tss->is_set_empty(tss->get_set_child_right(d)))
    {
      for (std::multimap < transition::size_type, std::pair < transition::size_type, transition::size_type > > :: const_iterator
           j=begin.lower_bound(tss->get_set_child_left(d)); j!=begin.upper_bound(tss->get_set_child_left(d)); ++j)
      {
        d_trans.push_back(transition(j->first,j->second.first,j->second.second));
      }
    }
    else
    {
      get_trans(begin,tss,tss->get_set_child_left(d),d_trans);
      get_trans(begin,tss,tss->get_set_child_right(d),d_trans);
    }
  }
}
} // namespace detail


template <class LTS_TYPE>
void determinise(LTS_TYPE& l)
{
  using namespace std;
  using namespace mcrl2::core;

  tree_set_store* tss = new tree_set_store();

  vector<transition> d_transs;
  vector<ptrdiff_t> d_states;

  // create the initial state of the DLTS
  d_states.push_back(l.initial_state());
  ptrdiff_t d_id = tss->set_set_tag(tss->create_set(d_states));
  d_states.clear();

  std::multimap < transition::size_type, std::pair < transition::size_type, transition::size_type > >
  begin=transitions_per_outgoing_state(l.get_transitions());

  l.clear_transitions();
  l.clear_state_labels();
  size_t d_ntransitions = 0;
  std::vector < transition > d_transitions;

  size_t s;
  size_t i,to,lbl,n_t;

  while (d_id < tss->get_next_tag())
  {
    // collect the outgoing transitions of every state of DLTS state d_id in
    // the vector d_transs
    detail::get_trans(begin,tss,tss->get_set(d_id),d_transs);

    // sort d_transs by label and (if labels are equal) by destination
    sort(d_transs.begin(),d_transs.end(),compare_transition_label_to_from);

    n_t = d_transs.size();
    i = 0;
    for (lbl = 0; lbl < l.num_action_labels(); ++lbl)
    {
      // compute the destination of the transition with label lbl
      while (i < n_t && d_transs[i].label() < lbl)
      {
        ++i;
      }
      while (i < n_t && d_transs[i].label() == lbl)
      {
        to = d_transs[i].to();
        d_states.push_back(to);
        while (i < n_t && d_transs[i].label() == lbl &&
               d_transs[i].to() == to)
        {
          ++i;
        }
      }
      s = tss->create_set(d_states);

      // generate the transitions to each of the next states
      if (!tss->is_set_empty(s))
      {
        d_transitions.push_back(transition(d_id,lbl,tss->set_set_tag(s)));

        if (d_ntransitions%10000 == 0)
        {
<<<<<<< HEAD
          mCRL2log(debug) <<
=======
          mCRL2log(log::debug) <<
>>>>>>> a907a07f
            "generated " << tss->get_next_tag() << " states and " << d_ntransitions
                         << " transitions; explored " << d_id << " states" << std::endl;
        }
      }
      d_states.clear();
    }
    d_transs.clear();
    ++d_id;
  }

  delete tss;

  l.set_num_states(d_id,false); // remove the state values, and reset the number of states.
  l.set_initial_state(0);

  for (std::vector < transition > :: const_iterator i=d_transitions.begin(); i!=d_transitions.end(); ++i)
  {
    l.add_transition(*i);
  }
  assert(is_deterministic(l));
}

} // namespace lts
} // namespace mcrl2

#endif // MCRL2_LTS_LTS_ALGORITHM_H


<|MERGE_RESOLUTION|>--- conflicted
+++ resolved
@@ -1012,11 +1012,7 @@
 
         if (d_ntransitions%10000 == 0)
         {
-<<<<<<< HEAD
-          mCRL2log(debug) <<
-=======
           mCRL2log(log::debug) <<
->>>>>>> a907a07f
             "generated " << tss->get_next_tag() << " states and " << d_ntransitions
                          << " transitions; explored " << d_id << " states" << std::endl;
         }
