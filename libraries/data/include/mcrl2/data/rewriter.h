--- conflicted
+++ resolved
@@ -80,11 +80,6 @@
     /// \brief The strategy of the rewriter.
     enum strategy
     {
-<<<<<<< HEAD
-// Disable inner and innerp rewriters due to different internal format. As they are hardly used,
-// this saves on maintenance.
-=======
->>>>>>> a907a07f
       jitty                      = detail::GS_REWR_JITTY   ,  /** \brief JITty */
 #ifdef MCRL2_JITTYC_AVAILABLE
       jitty_compiling            = detail::GS_REWR_JITTYC  ,  /** \brief Compiling JITty */
@@ -111,13 +106,8 @@
     {}
 
     /// \brief Constructor.
-<<<<<<< HEAD
-    basic_rewriter(const data_specification & d, const strategy s = jitty, const bool add_rewrite_rules=true) :
-      m_rewriter(detail::createRewriter(d, static_cast< detail::RewriteStrategy >(s),add_rewrite_rules))
-=======
     basic_rewriter(const data_specification & d, const used_data_equation_selector &equation_selector, const strategy s = jitty) :
       m_rewriter(detail::createRewriter(d, equation_selector, static_cast< detail::RewriteStrategy >(s)))
->>>>>>> a907a07f
     {}
 
   public:
@@ -163,12 +153,7 @@
     /// \brief Copy constructor for conversion between derived types
     template < typename CompatibleExpression >
     basic_rewriter(const basic_rewriter< CompatibleExpression > & other) :
-<<<<<<< HEAD
-      basic_rewriter< atermpp::aterm >(other),
-      m_conversion_helper(other.m_conversion_helper)
-=======
       basic_rewriter< atermpp::aterm >(other)
->>>>>>> a907a07f
     { }
 
   public:
@@ -176,24 +161,14 @@
     /// \brief Constructor.
     /// \param[in] r A rewriter
     basic_rewriter(const basic_rewriter & other) :
-<<<<<<< HEAD
-      basic_rewriter< atermpp::aterm >(other),
-      m_conversion_helper(other.m_conversion_helper)
-=======
       basic_rewriter< atermpp::aterm >(other)
->>>>>>> a907a07f
     { }
 
     /// \brief Constructor.
     /// \param[in] d A data specification
     /// \param[in] s A rewriter strategy.
     basic_rewriter(const data_specification& d, const strategy s = jitty) :
-<<<<<<< HEAD
-      basic_rewriter< atermpp::aterm >(d,s,false),
-      m_conversion_helper(new detail::rewrite_conversion_helper(d, *m_rewriter))
-=======
       basic_rewriter< atermpp::aterm >(d,used_data_equation_selector(d),s)
->>>>>>> a907a07f
     { }
 
     /// \brief Constructor.
@@ -201,14 +176,8 @@
     /// \param[in] s A rewriter strategy.
     /// \param[in] selsctor A component that selects the equations that are converted to rewrite rules
     template < typename EquationSelector >
-<<<<<<< HEAD
-    basic_rewriter(const data_specification& d, EquationSelector const& selector, const strategy s = jitty) :
-      basic_rewriter< atermpp::aterm >(d,s,false),
-      m_conversion_helper(new detail::rewrite_conversion_helper(d, *m_rewriter, selector))
-=======
     basic_rewriter(const data_specification& d, const EquationSelector& selector, const strategy s = jitty) :
       basic_rewriter< atermpp::aterm >(d,selector,s)
->>>>>>> a907a07f
     { }
 
     /// \brief Adds an equation to the rewrite rules.
@@ -268,16 +237,6 @@
     /// \return The normal form of d.
     data_expression operator()(const data_expression& d) const
     {
-<<<<<<< HEAD
-#ifdef MCRL2_PRINT_REWRITE_STEPS
-      std::cerr << "REWRITE: " << d;
-      data_expression result(reconstruct(m_rewriter->rewrite(implement(d))));
-      std::cerr << " ------------> " << result << std::endl;
-      return result;
-#else
-      return reconstruct(m_rewriter->rewrite(implement(d)));
-#endif 
-=======
       substitution_type sigma;
 #ifdef MCRL2_PRINT_REWRITE_STEPS
       mCRL2log(debug) << "REWRITE: " << d;
@@ -288,7 +247,6 @@
       mCRL2log(debug) << " ------------> " << result << std::endl;
 #endif
       return result;
->>>>>>> a907a07f
     }
 
     /// \brief Rewrites the data expression d, and on the fly applies a substitution function
@@ -300,14 +258,6 @@
     data_expression operator()(const data_expression& d, const SubstitutionFunction& sigma) const
     {
 # ifdef MCRL2_PRINT_REWRITE_STEPS
-<<<<<<< HEAD
-      std::cerr << "REWRITE " << d << "\n";
-      data_expression result(reconstruct(m_rewriter->rewrite(implement(replace_free_variables(d, sigma)))));
-      std::cerr << " ------------> " << result << std::endl;
-      return result;
-# else
-      return reconstruct(m_rewriter->rewrite(implement(data::replace_free_variables(d, sigma))));
-=======
       mCRL2log(debug) << "REWRITE " << d << "\n";
 #endif
       // Old code by Wieger, which is very inefficient, as sigma is first substituted and rewritten, where we know
@@ -325,7 +275,6 @@
 
 # ifdef MCRL2_PRINT_REWRITE_STEPS
       mCRL2log(debug) << " ------------> " << result << std::endl;
->>>>>>> a907a07f
 #endif
       return result;
     }
@@ -387,9 +336,6 @@
     template <typename SubstitutionFunction>
     data_expression_with_variables operator()(const data_expression_with_variables& d, const SubstitutionFunction& sigma) const
     {
-<<<<<<< HEAD
-      data_expression t = this->operator()(replace_free_variables(static_cast< const data_expression& >(d), sigma));
-=======
       // Substitution of sigma in d a priori is not very efficient.
       // data_expression t = this->operator()(replace_free_variables(static_cast< const data_expression& >(d), sigma));
 
@@ -401,7 +347,6 @@
       }
 
       data_expression t(m_rewriter->rewrite(static_cast< const data_expression& >(d),sigma_with_iterator));
->>>>>>> a907a07f
       data_expression_with_variables result(t, find_free_variables(t));
 #ifdef MCRL2_PRINT_REWRITE_STEPS
       mCRL2log(debug) << "REWRITE " << d << " ------------> " << result << std::endl;
