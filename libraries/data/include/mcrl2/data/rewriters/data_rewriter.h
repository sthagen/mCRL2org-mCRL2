--- conflicted
+++ resolved
@@ -24,24 +24,14 @@
 template <typename DataRewriter, typename SubstitutionFunction>
 data::data_expression data_rewrite(const data::data_expression& x, const DataRewriter& R, SubstitutionFunction& sigma)
 {
-<<<<<<< HEAD
-  mCRL2log(log::debug2) << "data_rewrite " << x << sigma << " -> " << R(x, sigma) << std::endl;
-std::cerr << "data_rewrite " << x << sigma << " -> " << R(x, sigma) << std::endl;
-=======
   mCRL2log(log::trace) << "data_rewrite " << x << sigma << " -> " << R(x, sigma) << std::endl;
->>>>>>> 1d96ef5a
   return R(x, sigma);
 }
 
 template <typename DataRewriter>
 data::data_expression data_rewrite(const data::data_expression& x, const DataRewriter& R, data::no_substitution&)
 {
-<<<<<<< HEAD
-  mCRL2log(log::debug2) << "data_rewrite " << x << "[]" << " -> " << R(x) << std::endl;
-std::cerr << "data_rewrite " << x << "[]" << " -> " << R(x) << std::endl;
-=======
   mCRL2log(log::trace) << "data_rewrite " << x << "[]" << " -> " << R(x) << std::endl;
->>>>>>> 1d96ef5a
   return R(x);
 }
 
