--- conflicted
+++ resolved
@@ -23,7 +23,7 @@
 #include "mcrl2/core/identifier_string.h"
 #include "mcrl2/data/standard_utility.h"
 #include "mcrl2/data/list.h"
-// #include "mcrl2/data/data_specification.h"
+#include "mcrl2/data/data_specification.h"
 #include "mcrl2/atermpp/container_utility.h"
 #include "mcrl2/data/find.h"
 #include "mcrl2/data/multiple_possible_sorts.h"
@@ -126,14 +126,6 @@
     using super::leave;
     using super::operator();
 
-<<<<<<< HEAD
-    /// \brief Pretty prints a data specification
-    /// \param[in] specification a data specification
-    /* inline std::string pp(data_specification const& specification)
-    {
-      return core::pp(detail::data_specification_to_aterm_data_spec(specification));
-    } */
-=======
     print_traverser(std::ostream& o)
       : super(o)
     {}
@@ -149,7 +141,6 @@
       return result;
     }
 #endif
->>>>>>> c1964886
 
     bool is_cons_list(data_expression x) const
     {
