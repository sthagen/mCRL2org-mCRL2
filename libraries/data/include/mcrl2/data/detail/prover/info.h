// Author(s): Luc Engelen
// Copyright: see the accompanying file COPYING or copy at
// https://svn.win.tue.nl/trac/MCRL2/browser/trunk/COPYING
//
// Distributed under the Boost Software License, Version 1.0.
// (See accompanying file LICENSE_1_0.txt or copy at
// http://www.boost.org/LICENSE_1_0.txt)
//
/// \file mcrl2/data/detail/prover/info.h
/// \brief Interface to classes InternalFormatInfo

#ifndef INFO_H
#define INFO_H

#include "mcrl2/aterm/aterm_ext.h"
<<<<<<< HEAD
=======
#include "mcrl2/atermpp/algorithm.h"
>>>>>>> a907a07f
#include "mcrl2/data/rewriter.h"
#include "mcrl2/data/detail/prover/utilities.h"

namespace mcrl2
{
namespace data
{
namespace detail
{

enum Compare_Result
{
  compare_result_smaller,
  compare_result_equal,
  compare_result_bigger
};

/// \brief Base class for classes that provide information about the structure of
/// \brief data expressions in one of the internal formats of the rewriter.
class InternalFormatInfo
{
  protected:
    /// \brief The rewriter used to translate formulas to the internal format of rewriters.
    boost::shared_ptr<detail::Rewriter> f_rewriter;

    /// \brief aterm_appl representing the internal \c if \c then \c else function with type Bool -> Bool -> Bool -> Bool.
    atermpp::aterm_int f_if_then_else_bool;

    /// \brief Flag indicating whether or not the arguments of equality functions are taken into account
    /// \brief when determining the order of expressions.
    bool f_full;

    /// \brief Flag indicating whether or not the result of the comparison between the first two arguments
    /// \brief weighs stronger than the result of the comparison between the second pair of arguments of an
    /// \brief equation, when determining the order of expressions.
    bool f_reverse;

    Compare_Result lexico(Compare_Result a_result1, Compare_Result a_result2)
    {
      return (a_result1 != compare_result_equal) ? a_result1 : a_result2;
    }

    Compare_Result compare_address(atermpp::aterm_appl a_term1, atermpp::aterm_appl a_term2)
    {
      long v_address1 = reinterpret_cast < long >((ATermAppl)a_term1);
      long v_address2 = reinterpret_cast < long >((ATermAppl)a_term2);

      if (v_address1 < v_address2)
      {
        return compare_result_smaller;
      }
      if (v_address1 > v_address2)
      {
        return compare_result_bigger;
      }
      return compare_result_equal;
    }

    bool alpha1(atermpp::aterm_appl a_term1, atermpp::aterm_appl a_term2, size_t a_number)
    {
      if (get_number_of_arguments(a_term1) == a_number)
      {
        return false;
      }
      else
      {
        atermpp::aterm_appl v_term = get_argument(a_term1, a_number);
        return (v_term == a_term2) || lpo1(v_term, a_term2) || alpha1(a_term1, a_term2, ++a_number);
      }
    }

    bool beta1(atermpp::aterm_appl a_term1, atermpp::aterm_appl a_term2)
    {
      const atermpp::aterm v_operator_1 = get_operator(a_term1);
      const atermpp::aterm v_operator_2 = get_operator(a_term2);
      return (compare_address(v_operator_1, v_operator_2) == compare_result_bigger) && majo1(a_term1, a_term2, 0);
    }

    class equals // A simple class containing an equality predicate.
    {
      private:
        const atermpp::aterm_appl m_t; 

      public:
        // constructor
        equals(const atermpp::aterm_appl t1):
          m_t(t1)
        {}

        bool operator()(const atermpp::aterm_appl t) const
        {
          return (t==m_t);
        }
    };

    static bool occurs(const atermpp::aterm_appl t1, const atermpp::aterm_appl t2)
    {
      return atermpp::find_if(t1,equals(t2))!=atermpp::aterm_appl();
    }

    bool gamma1(atermpp::aterm_appl a_term1, atermpp::aterm_appl a_term2)
    {
<<<<<<< HEAD
      return gsOccurs(a_term2, a_term1);
=======
      const atermpp::aterm v_operator_1 = get_operator(a_term1);
      const atermpp::aterm v_operator_2 = get_operator(a_term2);
      return (v_operator_1 == v_operator_2) && lex1(a_term1, a_term2, 0) && majo1(a_term1, a_term2, 0);
>>>>>>> a907a07f
    }

    /* bool delta1(atermpp::aterm_appl a_term1, atermpp::aterm_appl a_term2)
    {
      return occurs(a_term2, a_term1);
    } */

    bool majo1(atermpp::aterm_appl a_term1, atermpp::aterm_appl a_term2, size_t a_number)
    {
      if (get_number_of_arguments(a_term2) == a_number)
      {
        return true;
      }
      else
      {
        atermpp::aterm_appl v_term = get_argument(a_term2, a_number);
        return lpo1(a_term1, v_term) && majo1(a_term1, a_term2, ++a_number);
      }
    }

    bool lex1(atermpp::aterm_appl a_term1, atermpp::aterm_appl a_term2, size_t a_number)
    {
      if (get_number_of_arguments(a_term1) == a_number)
      {
        return false;
      }
      else
      {
        atermpp::aterm_appl v_term1 = get_argument(a_term1, a_number);
        atermpp::aterm_appl v_term2 = get_argument(a_term2, a_number);
        if (v_term1 == v_term2)
        {
          return lex1(a_term1, a_term2, ++a_number);
        }
        else
        {
          return lpo1(v_term1, v_term2);
        }
      }
    }

    /// \brief Returns an integer corresponding to the structure of the guard passed as argument \c a_guard.
    int get_guard_structure(atermpp::aterm_appl a_guard)
    {
      if (is_variable(a_guard))
      {
        return 0;
      }
      if (is_equality(a_guard))
      {
        atermpp::aterm_appl v_term1, v_term2;

        v_term1 = get_argument(a_guard, 0);
        v_term2 = get_argument(a_guard, 1);
        if (is_variable(v_term1) && is_variable(v_term2))
        {
          return 1;
        }
        return 2;
      }
      return 3;
    }

    /// \brief Compares the structure of two guards.
    Compare_Result compare_guard_structure(const atermpp::aterm_appl a_guard1, const atermpp::aterm_appl a_guard2)
    {
      if (get_guard_structure(a_guard1) < get_guard_structure(a_guard2))
      {
        return compare_result_smaller;
      }
      if (get_guard_structure(a_guard1) > get_guard_structure(a_guard2))
      {
        return compare_result_bigger;
      }
      return compare_result_equal;
    }

    /// \brief Compares two guards by their arguments.
    Compare_Result compare_guard_equality(const atermpp::aterm_appl a_guard1, const atermpp::aterm_appl a_guard2)
    {
      if (f_full && is_equality(a_guard1) && is_equality(a_guard2))
      {
        atermpp::aterm_appl v_g1a0, v_g1a1, v_g2a0, v_g2a1;

        v_g1a0 = get_argument(a_guard1, 0);
        v_g1a1 = get_argument(a_guard1, 1);
        v_g2a0 = get_argument(a_guard2, 0);
        v_g2a1 = get_argument(a_guard2, 1);
        if (f_reverse)
        {
          return lexico(compare_term(v_g1a1, v_g2a1), compare_term(v_g1a0, v_g2a0));
        }
        else
        {
          return lexico(compare_term(v_g1a0, v_g2a0), compare_term(v_g1a1, v_g2a1));
        }
      }
      return compare_result_equal;
    }

    /// \brief Compares terms by their type.
    Compare_Result compare_term_type(atermpp::aterm_appl a_term1, atermpp::aterm_appl a_term2)
    {
      if (is_variable(a_term1) && !is_variable(a_term2))
      {
        return compare_result_bigger;
      }
      if (!is_variable(a_term1) && is_variable(a_term2))
      {
        return compare_result_smaller;
      }
      return compare_result_equal;
    }

    /// \brief Compares terms by checking whether one is a part of the other.
    Compare_Result compare_term_occurs(atermpp::aterm_appl a_term1, atermpp::aterm_appl a_term2)
    {
<<<<<<< HEAD
      if (gsOccurs(a_term1, a_term2))
      {
        return compare_result_smaller;
      }
      if (gsOccurs(a_term2, a_term1))
=======
      if (occurs(a_term1, a_term2))
      {
        return compare_result_smaller;
      }
      if (occurs(a_term2, a_term1))
>>>>>>> a907a07f
      {
        return compare_result_bigger;
      }
      return compare_result_equal;
    }

  public:
    /// \brief Constructor that initializes the rewriter.
<<<<<<< HEAD
    ATerm_Info(boost::shared_ptr<detail::Rewriter> a_rewriter)
=======
    InternalFormatInfo(boost::shared_ptr<detail::Rewriter> a_rewriter)
>>>>>>> a907a07f
    {
      f_rewriter = a_rewriter;
      f_if_then_else_bool = (f_rewriter->toRewriteFormat(if_(sort_bool::bool_())))(0);
    }

    /// \brief Destructor with no particular functionality.
    virtual ~InternalFormatInfo()
    {}

    /// \brief Sets the flag InternalFormatInfo::f_reverse.
    void set_reverse(bool a_reverse)
    {
      f_reverse = a_reverse;
    }

    /// \brief Sets the flag InternalFormatInfo::f_full.
    void set_full(bool a_bool)
    {
      f_full = a_bool;
    }

    /// \brief Compares two guards.
    Compare_Result compare_guard(const atermpp::aterm_appl a_guard1, const atermpp::aterm_appl a_guard2)
    {
      return lexico(
               lexico(
                 compare_guard_structure(a_guard1, a_guard2),
                 compare_guard_equality(a_guard1, a_guard2)
               ),
               compare_address(a_guard1, a_guard2)
             );
    }

    /// \brief Compares two terms.
    Compare_Result compare_term(atermpp::aterm_appl a_term1, atermpp::aterm_appl a_term2)
    {
      return lexico(
               lexico(
                 compare_term_occurs(a_term1, a_term2),
                 compare_term_type(a_term1, a_term2)
               ),
               compare_address(a_term1, a_term2)
             );
    }

    /// \brief Compares two terms using lpo.
    bool lpo1(atermpp::aterm_appl a_term1, atermpp::aterm_appl a_term2)
    {
      if (is_variable(a_term1) && is_variable(a_term2))
      {
        return compare_address(a_term1, a_term2) == compare_result_bigger;
      }
      else if (is_variable(a_term1))
      {
        return false;
      }
      else if (is_variable(a_term2))
      {
        return occurs(a_term2, a_term1);
      }
      else
      {
        return alpha1(a_term1, a_term2, 0) || beta1(a_term1, a_term2) || gamma1(a_term1, a_term2);
      }
    }

    /// \brief Indicates whether or not a term has type bool.
<<<<<<< HEAD
    virtual bool has_type_bool(ATerm a_term) = 0;

    /// \brief Returns the number of arguments of the main operator of a term.
    virtual size_t get_number_of_arguments(ATerm a_term) = 0;

    /// \brief Returns the main operator of the term \c a_term;
    virtual ATerm get_operator(ATerm a_term) = 0;

    /// \brief Returns the argument with number \c a_number of the main operator of term \c a_term.
    virtual ATerm get_argument(ATerm a_term, size_t a_number) = 0;

    /// \brief Indicates whether or not a term is equal to \c true.
    virtual bool is_true(ATerm a_term) = 0;

    /// \brief Indicates whether or not a term is equal to \c false.
    virtual bool is_false(ATerm a_term) = 0;

    /// \brief Indicates whether or not a term is equal to the \c if \c then \c else function
    /// \brief with type Bool -> Bool -> Bool -> Bool.
    virtual bool is_if_then_else_bool(ATerm a_term) = 0;

    /// \brief Indicates whether or not a term is a single variable.
    virtual bool is_variable(ATerm a_term) = 0;

    /// \brief Indicates whether or not a term is an equality.
    virtual bool is_equality(ATerm a_term) = 0;
};

/// \brief Class that provides information about the structure of
/// \brief data expressions in the internal format of the rewriter
/// \brief with the jitty strategy.
class AI_Jitty: public ATerm_Info
{
  public:
    /// \brief Constructor that initializes all fields.
    AI_Jitty(boost::shared_ptr<detail::Rewriter> a_rewriter)
      : ATerm_Info(a_rewriter)
=======
    /// \brief Indicates whether or not a term has type bool.
    bool has_type_bool(const data_expression a_term)
>>>>>>> a907a07f
    {
      return a_term.sort()==sort_bool::bool_();
    }

    bool has_type_bool(const atermpp::aterm_appl a_term)
    {
<<<<<<< HEAD
      if (core::detail::gsIsDataVarId((ATermAppl) a_term) || core::detail::gsIsOpId((ATermAppl) a_term))
      {
        ATerm v_term;

        v_term = ATgetArgument(a_term, 1);
        return (ATisEqual(v_term, (ATerm) static_cast<ATermAppl>(sort_bool::bool_())));
      }

      size_t v_number_of_arguments;

      v_number_of_arguments = get_number_of_arguments(a_term);
      if (v_number_of_arguments == 0)
      {
        ATerm v_term;

        v_term = (ATerm) f_rewriter->fromRewriteFormat(a_term);
        if (core::detail::gsIsDataVarId((ATermAppl) v_term) || core::detail::gsIsOpId((ATermAppl) v_term))
        {
          v_term = ATgetArgument(v_term, 1);
          return (ATisEqual(v_term, (ATerm) static_cast<ATermAppl>(sort_bool::bool_())));
        }
        else
        {
          return false;
        }
      }
      else
      {
        assert(v_number_of_arguments > 0);
        ATerm v_term;

        v_term = ATgetArgument(a_term, 0);
        v_term = (ATerm) ATmakeAppl1(ATmakeAFun("wrap", 1, false), v_term);
        v_term = (ATerm) f_rewriter->fromRewriteFormat(v_term);

        if (core::detail::gsIsOpId((ATermAppl) v_term))   // XXX why is a variable not allowed?
        {
          v_term = ATgetArgument(v_term, 1);
          while (v_number_of_arguments != 0)
          {
            v_number_of_arguments -= ATgetLength(ATLgetArgument((ATermAppl) v_term, 0));
            v_term = ATgetArgument(v_term, 1);
          }
          return (ATisEqual(v_term, (ATerm) static_cast<ATermAppl>(sort_bool::bool_())));
        }
        else
        {
          return false;
        }
      }
      return false;
=======
      return f_rewriter->fromRewriteFormat(a_term).sort()==sort_bool::bool_();
>>>>>>> a907a07f
    }

    /// \brief Returns the number of arguments of the main operator of a term.
    /// \param a_term An expression in the internal format of the rewriter with the jitty strategy.
    /// \return 0, if \c aterm is a constant or a variable.
    ///         The number of arguments of the main operator, otherwise.
    size_t get_number_of_arguments(const atermpp::aterm_appl a_term)
    {
      if (!is_true(a_term) && !is_false(a_term) && !is_variable(a_term))
      {
        return a_term.size() - 1;
      }
      else
      {
        return 0;
      }
    }

    /// \brief Returns the main operator of the term \c a_term;
    atermpp::aterm get_operator(const atermpp::aterm_appl a_term) 
    {
      return a_term(0);
    }

    /// \brief Returns the argument with number \c a_number of the main operator of term \c a_term.
    atermpp::aterm_appl get_argument(const atermpp::aterm_appl a_term, const size_t a_number)
    {
      return a_term(a_number + 1);
    }

    /// \brief Indicates whether or not a term is equal to \c true.
    bool is_true(const atermpp::aterm_appl a_term)
    {
      return a_term==f_rewriter->internal_true;
    }

    /// \brief Indicates whether or not a term is equal to \c false.
    bool is_false(const atermpp::aterm_appl a_term)
    {
      return a_term == f_rewriter->internal_false;
    }

    /// \brief Indicates whether or not a term is equal to the \c if \c then \c else function
    /// \brief with type Bool -> Bool -> Bool -> Bool.
    bool is_if_then_else_bool(const atermpp::aterm_appl a_term)
    {
      atermpp::aterm v_function = a_term(0);
      return (v_function == f_if_then_else_bool && get_number_of_arguments(a_term) == 3);
    }

    /// \brief Indicates whether or not a term is a single variable.
    virtual bool is_variable(const atermpp::aterm_appl a_term)
    {
      return mcrl2::data::is_variable(a_term);
    } 

    /// \brief Indicates whether or not a term is an equality.
    virtual bool is_equality(atermpp::aterm_appl a_term)
    {
      if (get_number_of_arguments(a_term) == 2)
      {
<<<<<<< HEAD
        ATerm v_term;

        v_term = ATgetArgument(a_term, 0);
        v_term = (ATerm) ATmakeAppl1(ATmakeAFun("wrap", 1, false), v_term);
        v_term = (ATerm) f_rewriter->fromRewriteFormat(v_term);
        v_term = ATgetArgument(v_term, 0);
        return (v_term == f_eq);
=======
        const data_expression d_term = f_rewriter->fromRewriteFormat(a_term);
        return detail::equal_symbol().is_application(d_term);
>>>>>>> a907a07f
      }
      else
      {
        return false;
      }
    }
};

}
}
}

#endif<|MERGE_RESOLUTION|>--- conflicted
+++ resolved
@@ -13,10 +13,7 @@
 #define INFO_H
 
 #include "mcrl2/aterm/aterm_ext.h"
-<<<<<<< HEAD
-=======
 #include "mcrl2/atermpp/algorithm.h"
->>>>>>> a907a07f
 #include "mcrl2/data/rewriter.h"
 #include "mcrl2/data/detail/prover/utilities.h"
 
@@ -119,13 +116,9 @@
 
     bool gamma1(atermpp::aterm_appl a_term1, atermpp::aterm_appl a_term2)
     {
-<<<<<<< HEAD
-      return gsOccurs(a_term2, a_term1);
-=======
       const atermpp::aterm v_operator_1 = get_operator(a_term1);
       const atermpp::aterm v_operator_2 = get_operator(a_term2);
       return (v_operator_1 == v_operator_2) && lex1(a_term1, a_term2, 0) && majo1(a_term1, a_term2, 0);
->>>>>>> a907a07f
     }
 
     /* bool delta1(atermpp::aterm_appl a_term1, atermpp::aterm_appl a_term2)
@@ -243,19 +236,11 @@
     /// \brief Compares terms by checking whether one is a part of the other.
     Compare_Result compare_term_occurs(atermpp::aterm_appl a_term1, atermpp::aterm_appl a_term2)
     {
-<<<<<<< HEAD
-      if (gsOccurs(a_term1, a_term2))
+      if (occurs(a_term1, a_term2))
       {
         return compare_result_smaller;
       }
-      if (gsOccurs(a_term2, a_term1))
-=======
-      if (occurs(a_term1, a_term2))
-      {
-        return compare_result_smaller;
-      }
       if (occurs(a_term2, a_term1))
->>>>>>> a907a07f
       {
         return compare_result_bigger;
       }
@@ -264,11 +249,7 @@
 
   public:
     /// \brief Constructor that initializes the rewriter.
-<<<<<<< HEAD
-    ATerm_Info(boost::shared_ptr<detail::Rewriter> a_rewriter)
-=======
     InternalFormatInfo(boost::shared_ptr<detail::Rewriter> a_rewriter)
->>>>>>> a907a07f
     {
       f_rewriter = a_rewriter;
       f_if_then_else_bool = (f_rewriter->toRewriteFormat(if_(sort_bool::bool_())))(0);
@@ -336,109 +317,15 @@
     }
 
     /// \brief Indicates whether or not a term has type bool.
-<<<<<<< HEAD
-    virtual bool has_type_bool(ATerm a_term) = 0;
-
-    /// \brief Returns the number of arguments of the main operator of a term.
-    virtual size_t get_number_of_arguments(ATerm a_term) = 0;
-
-    /// \brief Returns the main operator of the term \c a_term;
-    virtual ATerm get_operator(ATerm a_term) = 0;
-
-    /// \brief Returns the argument with number \c a_number of the main operator of term \c a_term.
-    virtual ATerm get_argument(ATerm a_term, size_t a_number) = 0;
-
-    /// \brief Indicates whether or not a term is equal to \c true.
-    virtual bool is_true(ATerm a_term) = 0;
-
-    /// \brief Indicates whether or not a term is equal to \c false.
-    virtual bool is_false(ATerm a_term) = 0;
-
-    /// \brief Indicates whether or not a term is equal to the \c if \c then \c else function
-    /// \brief with type Bool -> Bool -> Bool -> Bool.
-    virtual bool is_if_then_else_bool(ATerm a_term) = 0;
-
-    /// \brief Indicates whether or not a term is a single variable.
-    virtual bool is_variable(ATerm a_term) = 0;
-
-    /// \brief Indicates whether or not a term is an equality.
-    virtual bool is_equality(ATerm a_term) = 0;
-};
-
-/// \brief Class that provides information about the structure of
-/// \brief data expressions in the internal format of the rewriter
-/// \brief with the jitty strategy.
-class AI_Jitty: public ATerm_Info
-{
-  public:
-    /// \brief Constructor that initializes all fields.
-    AI_Jitty(boost::shared_ptr<detail::Rewriter> a_rewriter)
-      : ATerm_Info(a_rewriter)
-=======
     /// \brief Indicates whether or not a term has type bool.
     bool has_type_bool(const data_expression a_term)
->>>>>>> a907a07f
     {
       return a_term.sort()==sort_bool::bool_();
     }
 
     bool has_type_bool(const atermpp::aterm_appl a_term)
     {
-<<<<<<< HEAD
-      if (core::detail::gsIsDataVarId((ATermAppl) a_term) || core::detail::gsIsOpId((ATermAppl) a_term))
-      {
-        ATerm v_term;
-
-        v_term = ATgetArgument(a_term, 1);
-        return (ATisEqual(v_term, (ATerm) static_cast<ATermAppl>(sort_bool::bool_())));
-      }
-
-      size_t v_number_of_arguments;
-
-      v_number_of_arguments = get_number_of_arguments(a_term);
-      if (v_number_of_arguments == 0)
-      {
-        ATerm v_term;
-
-        v_term = (ATerm) f_rewriter->fromRewriteFormat(a_term);
-        if (core::detail::gsIsDataVarId((ATermAppl) v_term) || core::detail::gsIsOpId((ATermAppl) v_term))
-        {
-          v_term = ATgetArgument(v_term, 1);
-          return (ATisEqual(v_term, (ATerm) static_cast<ATermAppl>(sort_bool::bool_())));
-        }
-        else
-        {
-          return false;
-        }
-      }
-      else
-      {
-        assert(v_number_of_arguments > 0);
-        ATerm v_term;
-
-        v_term = ATgetArgument(a_term, 0);
-        v_term = (ATerm) ATmakeAppl1(ATmakeAFun("wrap", 1, false), v_term);
-        v_term = (ATerm) f_rewriter->fromRewriteFormat(v_term);
-
-        if (core::detail::gsIsOpId((ATermAppl) v_term))   // XXX why is a variable not allowed?
-        {
-          v_term = ATgetArgument(v_term, 1);
-          while (v_number_of_arguments != 0)
-          {
-            v_number_of_arguments -= ATgetLength(ATLgetArgument((ATermAppl) v_term, 0));
-            v_term = ATgetArgument(v_term, 1);
-          }
-          return (ATisEqual(v_term, (ATerm) static_cast<ATermAppl>(sort_bool::bool_())));
-        }
-        else
-        {
-          return false;
-        }
-      }
-      return false;
-=======
       return f_rewriter->fromRewriteFormat(a_term).sort()==sort_bool::bool_();
->>>>>>> a907a07f
     }
 
     /// \brief Returns the number of arguments of the main operator of a term.
@@ -500,18 +387,8 @@
     {
       if (get_number_of_arguments(a_term) == 2)
       {
-<<<<<<< HEAD
-        ATerm v_term;
-
-        v_term = ATgetArgument(a_term, 0);
-        v_term = (ATerm) ATmakeAppl1(ATmakeAFun("wrap", 1, false), v_term);
-        v_term = (ATerm) f_rewriter->fromRewriteFormat(v_term);
-        v_term = ATgetArgument(v_term, 0);
-        return (v_term == f_eq);
-=======
         const data_expression d_term = f_rewriter->fromRewriteFormat(a_term);
         return detail::equal_symbol().is_application(d_term);
->>>>>>> a907a07f
       }
       else
       {
