// Author(s): Muck van Weerdenburg
// Copyright: see the accompanying file COPYING or copy at
// https://svn.win.tue.nl/trac/MCRL2/browser/trunk/COPYING
//
// Distributed under the Boost Software License, Version 1.0.
// (See accompanying file LICENSE_1_0.txt or copy at
// http://www.boost.org/LICENSE_1_0.txt)

#include <cstdlib>
#include <cassert>
#include <stdexcept>
#include <string>
#include <cstring>
#include <limits>
#include <algorithm>
#include "mcrl2/utilities/logger.h"
#include "mcrl2/atermpp/algorithm.h"
#include "mcrl2/core/detail/function_symbols.h"
#include "mcrl2/core/print.h"
#include "mcrl2/data/data_specification.h"
#include "mcrl2/data/detail/rewrite.h"
#include "mcrl2/data/detail/rewrite/jitty.h"
#include "mcrl2/data/detail/rewrite/jitty_jittyc.h"
#ifdef MCRL2_JITTYC_AVAILABLE
#include "mcrl2/data/detail/rewrite/jittyc.h"
#endif

#include "mcrl2/data/detail/rewrite/with_prover.h"

#include "mcrl2/data/detail/rewriter_wrapper.h"
#include "mcrl2/data/enumerator.h"
#include "mcrl2/data/substitutions/mutable_map_substitution.h"

using namespace mcrl2::core;
using namespace mcrl2::core::detail;
using namespace mcrl2::log;

namespace mcrl2
{
namespace data
{
namespace detail
{

static size_t npos()
{
  return size_t(-1);
}

// function object to test if it is an aterm_appl with function symbol "f"
struct is_a_variable
{
  bool operator()(const atermpp::aterm& t) const
  {
    return is_variable(atermpp::down_cast<atermpp::aterm_appl>(t));
  }
};

#ifndef NDEBUG
static
bool occur_check(const variable& v, const atermpp::aterm_appl& e)
{
  if (v==e)
  {
    // The variable is reset. This is ok.
    return true;
  }
  std::set<variable> s;
  find_all_if(e,is_a_variable(),std::inserter(s,s.begin()));
  if (s.count(v)>0)
  {
    return false; // Occur check failed.
  }
  return true;
}
#endif

template <class Rewriter>
struct rewrite_list_rewriter
{
  typename Rewriter::substitution_type& m_sigma;
  Rewriter& m_rewr;

  rewrite_list_rewriter(typename Rewriter::substitution_type& sigma, Rewriter& rewr):m_sigma(sigma),m_rewr(rewr)
  {}

  const data_expression operator() (const data_expression& t) const
  {
    return m_rewr.rewrite(t,m_sigma);
  }
};

data_expression_list Rewriter::rewrite_list(
     const data_expression_list& terms,
     substitution_type& sigma)
{
  rewrite_list_rewriter<Rewriter> r(sigma,*this);
  return data_expression_list(terms.begin(),terms.end(),r);
}

data_expression Rewriter::rewrite_where(
                      const where_clause& term,
                      substitution_type& sigma)
{
  const assignment_list& assignments = term.assignments();
  const data_expression& body=term.body();

  mutable_map_substitution<std::map < variable,data_expression> > variable_renaming;
  for(assignment_list::const_iterator i=assignments.begin(); i!=assignments.end(); ++i)
  {
    const variable& v=i->lhs();
    const variable v_fresh(generator("whr_"), v.sort());
    variable_renaming[v]=v_fresh;
    sigma[v_fresh]=rewrite(i->rhs(),sigma);
  }
  const data_expression result=rewrite(replace_variables(body,variable_renaming),sigma);

  // Reset variables in sigma
  for(mutable_map_substitution<std::map < variable,data_expression> >::const_iterator it=variable_renaming.begin();
      it!=variable_renaming.end(); ++it)
  {
    sigma[atermpp::down_cast<variable>(it->second)]=it->second;
  }
  return result;
}

abstraction Rewriter::rewrite_single_lambda(
                      const variable_list& vl,
                      const data_expression& body,
                      const bool body_in_normal_form,
                      substitution_type& sigma)
{
  assert(vl.size()>0);
  // A lambda term without arguments; Take care that the bound variable is made unique with respect to
  // the variables occurring in sigma. But in case vl is empty, just rewrite...

  // First filter the variables in vl by those occuring as left/right hand sides in sigma.

  size_t number_of_renamed_variables=0;
  size_t count=0;
  std::vector<variable> new_variables(vl.size());
  {
<<<<<<< HEAD
    //std::set < variable > variables_in_sigma(get_free_variables(sigma));
=======
>>>>>>> 23620a89
    const std::set<variable>& variables_in_sigma(sigma.variables_in_rhs());
    // Create new unique variables to replace the old and create storage for
    // storing old values for variables in vl.
    for(variable_list::const_iterator it=vl.begin(); it!=vl.end(); ++it,count++)
    {
      const variable v= *it;
      if (variables_in_sigma.find(v) != variables_in_sigma.end() || sigma(v) != v)
      {
        number_of_renamed_variables++;
        new_variables[count]=data::variable(generator("y_"), v.sort());
<<<<<<< HEAD
        assert(occur_check(v, atermpp::aterm_appl(new_variables[count])));
=======
        assert(occur_check(v, new_variables[count]));
>>>>>>> 23620a89
      }
      else new_variables[count]=v;
    }
  }

  if (number_of_renamed_variables==0)
  {
    return abstraction(lambda_binder(),vl,(body_in_normal_form?body:rewrite(body,sigma)));
  }

<<<<<<< HEAD
  atermpp::aterm_appl result;
=======
  data_expression result;
>>>>>>> 23620a89
  variable_list::const_iterator v;
  if (body_in_normal_form)
  {
    // If the body is already in normal form, a simple replacement of the old variables
    // by the new ones will do
<<<<<<< HEAD
    mutable_map_substitution<std::map<atermpp::aterm_appl,atermpp::aterm_appl> > variable_renaming;
=======
    mutable_map_substitution<std::map<variable,data_expression> > variable_renaming;
>>>>>>> 23620a89
    for(v = vl.begin(), count = 0; v != vl.end(); ++v, ++count)
    {
      if (*v != new_variables[count])
      {
<<<<<<< HEAD
        variable_renaming[*v] = atermpp::aterm_appl(new_variables[count]);
      }
    }
    result = atermpp::replace(body, variable_renaming);
=======
        variable_renaming[*v] = new_variables[count];
      }
    }
    result = replace_variables(body, variable_renaming);
>>>>>>> 23620a89
  }
  else
  {
    // If the body is not in normal form, then we have to rewrite with an updated sigma.
    // We first change sigma and save the values in sigma we overwrote...
<<<<<<< HEAD
    std::vector<atermpp::aterm_appl> saved_substitutions;
=======
    std::vector<data_expression> saved_substitutions;
>>>>>>> 23620a89
    for(v = vl.begin(), count = 0; v != vl.end(); ++v, ++count)
    {
      if (*v != new_variables[count])
      {
        saved_substitutions.push_back(sigma(*v));
<<<<<<< HEAD
        sigma[*v] = atermpp::aterm_appl(new_variables[count]);
      }
    }
    // ... then we rewrite with the new sigma ...
    result = rewrite_internal(body,sigma);
=======
        sigma[*v] = new_variables[count];
      }
    }
    // ... then we rewrite with the new sigma ...
    result = rewrite(body,sigma);
>>>>>>> 23620a89
    // ... and then we restore sigma to its old state.
    size_t new_variable_count = 0;
    for(v = vl.begin(), count = 0; v != vl.end(); ++v, ++count)
    {
      if (*v != new_variables[count])
      {
        sigma[*v] = saved_substitutions[new_variable_count++];
      }
    }
  }
  variable_list new_variable_list(new_variables.rbegin(), new_variables.rend());
  return abstraction(lambda_binder(),new_variable_list,result);
}

<<<<<<< HEAD
  variable_list new_variable_list(new_variables.rbegin(), new_variables.rend());
  return gsMakeBinder(gsMakeLambda(),new_variable_list,result);
=======

// The function rewrite_lambda_application assumes that t has the shape
// application(...application(lambda x:D...., arg1,...,argn),argn+1,...,argN).
// It applies the lambda term to its arguments, and rewrites the result to
// normal form.

data_expression Rewriter::rewrite_lambda_application(
                      const data_expression& t,
                      substitution_type& sigma)
{
  if (is_lambda(t))
  {
    const abstraction& ta(t);
    return rewrite_single_lambda(ta.variables(),ta.body(),false,sigma);
  }

  const application ta(t);
  if (is_lambda(ta.head()))
  {
    return rewrite_lambda_application(ta.head(),ta,sigma);
  }

  return rewrite(application(rewrite_lambda_application(ta.head(),sigma),ta.begin(),ta.end()),sigma);
>>>>>>> 23620a89
}



// The function rewrite_lambda_application rewrites a lambda term to a set of
// arguments which are the arguments 1,...,n of t. If t has the shape
// #REWR#(t0,t1,....,tn) and the lambda term is L, we calculate the normal form
// in internal format for L(t1,...,tn). Note that the term t0 is ignored.
// Note that we assume that neither L, nor t is in normal form.

data_expression Rewriter::rewrite_lambda_application(
                      const abstraction& lambda_term,
                      const data_expression& t,
                      substitution_type& sigma)
{
  // using namespace atermpp;
  assert(is_lambda(lambda_term));  // The function symbol in this position cannot be anything else than a lambda term.
  const variable_list& vl=lambda_term.variables();
  const data_expression lambda_body=rewrite(lambda_term.body(),sigma);
  size_t arity=t.size();
  assert(arity>0);
  if (arity==1) // The term has shape application(lambda d..:D...t), i.e. without arguments.
  {
    return rewrite_single_lambda(vl, lambda_body, true, sigma);
  }
  assert(vl.size()<arity);

  mutable_map_substitution<std::map < variable,data_expression> > variable_renaming;
  size_t count=1;
  for(variable_list::const_iterator i=vl.begin(); i!=vl.end(); ++i, ++count)
  {
    const variable v= (*i);
    const variable v_fresh(generator("x_"), v.sort());
    variable_renaming[v]=v_fresh;
    sigma[v_fresh]=rewrite(data_expression(t[count]),sigma);
  }

  const data_expression result=rewrite(replace_variables(lambda_body,variable_renaming),sigma);

  // Reset variables in sigma
  for(mutable_map_substitution<std::map < variable,data_expression> >::const_iterator it=variable_renaming.begin();
                 it!=variable_renaming.end(); ++it)
  {
    sigma[atermpp::down_cast<variable>(it->second)]=it->second;
  }
  if (vl.size()+1==arity)
  {
    return result;
  }

  // There are more arguments than bound variables.
  std::vector < data_expression > args;
  for(size_t i=1; i<arity-vl.size(); ++i)
  {
    assert(vl.size()+i<arity);
    args.push_back(atermpp::down_cast<data_expression>(t[vl.size()+i]));
  }
  // We do not employ the knowledge that the first argument is in normal form... TODO.
  return rewrite(application(result, args.begin(), args.end()),sigma);
}

data_expression Rewriter::existential_quantifier_enumeration(
     const abstraction& t,
     substitution_type& sigma)
{
  // This is a quantifier elimination that works on the existential quantifier as specified
  // in data types, i.e. without applying the implement function anymore.

  assert(is_exists(t));
  return existential_quantifier_enumeration(t.variables(),t.body(),false,sigma);
}

// Generate a term equivalent to exists vl.t1.
// The variable t1_is_normal_form indicates whether t1 is in normal
// form, but this information is not used as it stands.
data_expression Rewriter::existential_quantifier_enumeration(
      const variable_list& vl,
      const data_expression& t1,
      const bool t1_is_normal_form,
      substitution_type& sigma)
{
  // Rename the bound variables to unique
  // variables, to avoid naming conflicts.

  mutable_map_substitution<std::map < variable,data_expression> > variable_renaming;
  variable_vector vl_new_v;
  for(variable_list::const_iterator i=vl.begin(); i!=vl.end(); ++i)
  {
    const variable v= *i;
    if (sigma(v)!=v)
    {
      const variable v_fresh(generator("ex_"), v.sort());
      variable_renaming[v]=v_fresh;
      vl_new_v.push_back(v_fresh);
    }
    else
    {
      vl_new_v.push_back(v);
    }
  }

  const data_expression t2=replace_variables(t1,variable_renaming);
  const data_expression t3=(t1_is_normal_form?t2:rewrite(t2,sigma));

  // Check whether the bound variables occur free in the rewritten body
  std::set < variable > free_variables=find_free_variables(t3);
  variable_list vl_new_l;

  bool sorts_are_finite=true;
  for(variable_vector::const_reverse_iterator i=vl_new_v.rbegin(); i!=vl_new_v.rend(); ++i)
  {
    const variable v= *i;
    if (free_variables.count(v)>0)
    {
      vl_new_l.push_front(v);
      sorts_are_finite=sorts_are_finite && m_data_specification_for_enumeration.is_certainly_finite(v.sort());
    }
  }

  if (vl_new_l.empty())
  {
    return t3; // No quantified variables are bound.
  }

  /* Find A solution*/
  rewriter_wrapper wrapped_rewriter(this);
  auto const throw_exceptions = true;
  auto const max_count = sorts_are_finite ? npos() : data::detail::get_enumerator_variable_limit();

  typedef enumerator_algorithm_with_iterator<rewriter_wrapper, enumerator_list_element<>, data::is_not_false, rewriter_wrapper, rewriter_wrapper::substitution_type> enumerator_type;
  enumerator_type enumerator(wrapped_rewriter, m_data_specification_for_enumeration, wrapped_rewriter, max_count, throw_exceptions);

  /* Create a list to store solutions */
  data_expression partial_result=sort_bool::false_();

  size_t loop_upperbound=(sorts_are_finite?npos():10);
  std::deque<enumerator_list_element<> > enumerator_solution_deque(1,enumerator_list_element<>(vl_new_l, t3));

  enumerator_type::iterator sol = enumerator.begin(sigma, enumerator_solution_deque);
  for( ; loop_upperbound>0 &&
         partial_result!=sort_bool::true_() &&
         sol!=enumerator.end() && sol->is_valid();
         ++sol)
  {
    if (partial_result==sort_bool::false_())
    {
      partial_result=sol->expression();
    }
    else if (partial_result!=sort_bool::true_())
    {
      partial_result=application(sort_bool::or_(), partial_result,sol->expression());
    }
    loop_upperbound--;
  }

  if ((sol==enumerator.end() && loop_upperbound>0) || partial_result==sort_bool::true_())
  {
    return partial_result;
  }

  // One can consider to replace the variables by their original, in order to not show
  // internally generated variables in the output.
  assert(!sol->is_valid()||loop_upperbound==0);
  return abstraction(exists_binder(),vl_new_l,rewrite(t3,sigma));
}


data_expression Rewriter::universal_quantifier_enumeration(
     const abstraction& t,
     substitution_type& sigma)
{
  assert(is_forall(t));
  return universal_quantifier_enumeration(t.variables(),t.body(),false,sigma);
}

// Generate a term equivalent to forall vl.t1.
// The variable t1_is_normal_form indicates whether t1 is in normal
// form, but this information is not used as it stands.
data_expression Rewriter::universal_quantifier_enumeration(
      const variable_list& vl,
      const data_expression& t1,
      const bool t1_is_normal_form,
      substitution_type& sigma)
{
  // Rename the bound variables to unique
  // variables, to avoid naming conflicts.

  mutable_map_substitution<std::map < variable,data_expression> > variable_renaming;
  variable_vector vl_new_v;
  for(variable_list::const_iterator i=vl.begin(); i!=vl.end(); ++i)
  {
    const variable v= *i;
    if (sigma(v)!=v)  // Check whether sigma is defined on v. If not, renaming is not necessary.
    {
      const variable v_fresh(generator("all_"), v.sort());
      variable_renaming[v]=v_fresh;
      vl_new_v.push_back(v_fresh);
    }
    else
    {
      vl_new_v.push_back(v);
    }
  }

  const data_expression t2=replace_variables(t1,variable_renaming);
  const data_expression t3=(t1_is_normal_form?t2:rewrite(t2,sigma));

  // Check whether the bound variables occur free in the rewritten body.
  std::set < variable > free_variables=find_free_variables(t3);
  variable_list vl_new_l;

  bool sorts_are_finite=true;
  for(variable_vector::const_reverse_iterator i=vl_new_v.rbegin(); i!=vl_new_v.rend(); ++i)
  {
    const variable v= *i;
    if (free_variables.count(v)>0)
    {
      vl_new_l.push_front(v);
      sorts_are_finite=sorts_are_finite && m_data_specification_for_enumeration.is_certainly_finite(v.sort());
    }
  }

  if (vl_new_l.empty())
  {
    return t3; // No quantified variables occur in the rewritten body.
  }

  /* Find A solution*/
  rewriter_wrapper wrapped_rewriter(this);
  auto const throw_exceptions = true;
  auto const max_count = sorts_are_finite ? npos() : data::detail::get_enumerator_variable_limit();

  typedef enumerator_algorithm_with_iterator<rewriter_wrapper, enumerator_list_element<>, data::is_not_true, rewriter_wrapper, rewriter_wrapper::substitution_type> enumerator_type;
  enumerator_type enumerator(wrapped_rewriter, m_data_specification_for_enumeration, wrapped_rewriter, max_count, throw_exceptions);

  /* Create lists to store solutions */
  data_expression partial_result=sort_bool::true_();

  size_t loop_upperbound=(sorts_are_finite?npos():10);
  std::deque<enumerator_list_element<> > enumerator_solution_deque(1,enumerator_list_element<>(vl_new_l, t3));

  enumerator_type::iterator sol = enumerator.begin(sigma, enumerator_solution_deque);
  for( ; loop_upperbound>0 &&
         partial_result!=sort_bool::false_() &&
         sol!=enumerator.end() && sol->is_valid();
         ++sol)
  {
    if (partial_result==sort_bool::true_())
    {
      partial_result=sol->expression();
    }
    else if (partial_result!=sort_bool::false_())
    {
      partial_result=application(sort_bool::and_(), partial_result, sol->expression());
    }
    loop_upperbound--;
  }

  if ((sol==enumerator.end() && loop_upperbound>0) || partial_result==sort_bool::false_())
  {
    return partial_result;
  }
  // One can consider to replace the variables by their original, in order to not show
  // internally generated variables in the output.
  assert(!sol->is_valid()||loop_upperbound==0);
  return abstraction(forall_binder(),vl_new_l,rewrite(t3,sigma));
}


Rewriter* createRewriter(
            const data_specification& DataSpec,
            const used_data_equation_selector& equations_selector,
            const rewrite_strategy Strategy)
{
  switch (Strategy)
  {
    case jitty:
      return new RewriterJitty(DataSpec,equations_selector);
#ifdef MCRL2_JITTYC_AVAILABLE
    case jitty_compiling:
      return new RewriterCompilingJitty(DataSpec,equations_selector);
#endif
    case jitty_prover:
      return new RewriterProver(DataSpec,jitty,equations_selector);
#ifdef MCRL2_JITTYC_AVAILABLE
    case jitty_compiling_prover:
      return new RewriterProver(DataSpec,jitty_compiling,equations_selector);
#endif
    default:
      return NULL;
  }
}

//Prototype
static void check_vars(const data_expression& expr, const std::set <variable>& vars, std::set <variable>& used_vars);

static void check_vars(application::const_iterator begin,
                       const application::const_iterator& end,
                       const std::set <variable>& vars,
                       std::set <variable>& used_vars)
{
  while (begin != end)
  {
    check_vars(*begin++, vars, used_vars);
  }
}

static void check_vars(const data_expression& expr, const std::set <variable>& vars, std::set <variable>& used_vars)
{
  if (is_application(expr))
  {
    const application& a=atermpp::down_cast<application>(expr);
    check_vars(a.head(),vars,used_vars);
    check_vars(a.begin(),a.end(),vars,used_vars);
  }
  else if (is_variable(expr))
  {
    const variable& v=atermpp::down_cast<variable>(expr);
    used_vars.insert(v);

    if (vars.count(v)==0)
    {
      throw v;
    }
  }
}

//Prototype
static void checkPattern(const data_expression& p);

static void checkPattern(application::const_iterator begin,
                         const application::const_iterator& end)
{
  while (begin != end)
  {
    checkPattern(*begin++);
  }
}

static void checkPattern(const data_expression& p)
{
  if (is_application(p))
  {
    if (is_variable(atermpp::down_cast<application>(p).head()))
    {
      throw mcrl2::runtime_error(std::string("variable ") + data::pp(application(p).head()) +
               " is used as head symbol in an application, which is not supported");
    }
    const application& a=atermpp::down_cast<application>(p);
    checkPattern(a.head());
    checkPattern(a.begin(),a.end());
  }
}

void CheckRewriteRule(const data_equation& data_eqn)
{
  const variable_list rule_var_list = data_eqn.variables();
  const std::set <variable> rule_vars(rule_var_list.begin(),rule_var_list.end());

  // collect variables from lhs and check that they are in rule_vars
  std::set <variable> lhs_vars;
  try
  {
    check_vars(data_eqn.lhs(),rule_vars,lhs_vars);
  }
  catch (variable& var)
  {
    // This should never occur if data_eqn is a valid data equation
    mCRL2log(log::error) << "Data Equation: " << data_expression(data_eqn) << std::endl;
    assert(0);
    throw runtime_error("variable " + pp(var) + " occurs in left-hand side of equation but is not defined (in equation: " + pp(data_eqn) + ")");
  }

  // check that variables from the condition occur in the lhs
  try
  {
    std::set <variable> dummy;
    check_vars(data_eqn.condition(),lhs_vars,dummy);
  }
  catch (variable& var)
  {
    throw runtime_error("variable " + pp(var) + " occurs in condition of equation but not in left-hand side (in equation: " +
                    pp(data_eqn) + "); equation cannot be used as rewrite rule");
  }

  // check that variables from the rhs are occur in the lhs
  try
  {
    std::set <variable> dummy;
    check_vars(data_eqn.rhs(),lhs_vars,dummy);
  }
  catch (variable& var)
  {
    throw runtime_error("variable " + pp(var) + " occurs in right-hand side of equation but not in left-hand side (in equation: " +
                pp(data_eqn) + "); equation cannot be used as rewrite rule");
  }

  // check that the lhs is a supported pattern
  if (is_variable(data_eqn.lhs()))
  {
    throw runtime_error("left-hand side of equation is a variable; this is not allowed for rewriting");
  }
  try
  {
    checkPattern(data_eqn.lhs());
  }
  catch (mcrl2::runtime_error& s)
  {
    throw runtime_error(std::string(s.what()) + " (in equation: " + pp(data_eqn) + "); equation cannot be used as rewrite rule");
  }
}

bool isValidRewriteRule(const data_equation& data_eqn)
{
  try
  {
    CheckRewriteRule(data_eqn);
    return true;
  }
  catch (runtime_error&)
  {
    return false;
  }
  return false; // compiler warning
}

}
}
}<|MERGE_RESOLUTION|>--- conflicted
+++ resolved
@@ -140,10 +140,6 @@
   size_t count=0;
   std::vector<variable> new_variables(vl.size());
   {
-<<<<<<< HEAD
-    //std::set < variable > variables_in_sigma(get_free_variables(sigma));
-=======
->>>>>>> 23620a89
     const std::set<variable>& variables_in_sigma(sigma.variables_in_rhs());
     // Create new unique variables to replace the old and create storage for
     // storing old values for variables in vl.
@@ -154,11 +150,7 @@
       {
         number_of_renamed_variables++;
         new_variables[count]=data::variable(generator("y_"), v.sort());
-<<<<<<< HEAD
-        assert(occur_check(v, atermpp::aterm_appl(new_variables[count])));
-=======
         assert(occur_check(v, new_variables[count]));
->>>>>>> 23620a89
       }
       else new_variables[count]=v;
     }
@@ -169,64 +161,37 @@
     return abstraction(lambda_binder(),vl,(body_in_normal_form?body:rewrite(body,sigma)));
   }
 
-<<<<<<< HEAD
-  atermpp::aterm_appl result;
-=======
   data_expression result;
->>>>>>> 23620a89
   variable_list::const_iterator v;
   if (body_in_normal_form)
   {
     // If the body is already in normal form, a simple replacement of the old variables
     // by the new ones will do
-<<<<<<< HEAD
-    mutable_map_substitution<std::map<atermpp::aterm_appl,atermpp::aterm_appl> > variable_renaming;
-=======
     mutable_map_substitution<std::map<variable,data_expression> > variable_renaming;
->>>>>>> 23620a89
     for(v = vl.begin(), count = 0; v != vl.end(); ++v, ++count)
     {
       if (*v != new_variables[count])
       {
-<<<<<<< HEAD
-        variable_renaming[*v] = atermpp::aterm_appl(new_variables[count]);
-      }
-    }
-    result = atermpp::replace(body, variable_renaming);
-=======
         variable_renaming[*v] = new_variables[count];
       }
     }
     result = replace_variables(body, variable_renaming);
->>>>>>> 23620a89
   }
   else
   {
     // If the body is not in normal form, then we have to rewrite with an updated sigma.
     // We first change sigma and save the values in sigma we overwrote...
-<<<<<<< HEAD
-    std::vector<atermpp::aterm_appl> saved_substitutions;
-=======
     std::vector<data_expression> saved_substitutions;
->>>>>>> 23620a89
     for(v = vl.begin(), count = 0; v != vl.end(); ++v, ++count)
     {
       if (*v != new_variables[count])
       {
         saved_substitutions.push_back(sigma(*v));
-<<<<<<< HEAD
-        sigma[*v] = atermpp::aterm_appl(new_variables[count]);
-      }
-    }
-    // ... then we rewrite with the new sigma ...
-    result = rewrite_internal(body,sigma);
-=======
         sigma[*v] = new_variables[count];
       }
     }
     // ... then we rewrite with the new sigma ...
     result = rewrite(body,sigma);
->>>>>>> 23620a89
     // ... and then we restore sigma to its old state.
     size_t new_variable_count = 0;
     for(v = vl.begin(), count = 0; v != vl.end(); ++v, ++count)
@@ -241,10 +206,6 @@
   return abstraction(lambda_binder(),new_variable_list,result);
 }
 
-<<<<<<< HEAD
-  variable_list new_variable_list(new_variables.rbegin(), new_variables.rend());
-  return gsMakeBinder(gsMakeLambda(),new_variable_list,result);
-=======
 
 // The function rewrite_lambda_application assumes that t has the shape
 // application(...application(lambda x:D...., arg1,...,argn),argn+1,...,argN).
@@ -268,7 +229,6 @@
   }
 
   return rewrite(application(rewrite_lambda_application(ta.head(),sigma),ta.begin(),ta.end()),sigma);
->>>>>>> 23620a89
 }
 
 
