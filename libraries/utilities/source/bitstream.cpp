// Author(s): Maurice Laveaux
// Copyright: see the accompanying file COPYING or copy at
// https://github.com/mCRL2org/mCRL2/blob/master/COPYING
//
// Distributed under the Boost Software License, Version 1.0.
// (See accompanying file LICENSE_1_0.txt or copy at
// http://www.boost.org/LICENSE_1_0.txt)
//

#include "mcrl2/utilities/bitstream.h"

#include "mcrl2/utilities/exception.h"
#include "mcrl2/utilities/logger.h"
#include "mcrl2/utilities/unused.h"
#include "mcrl2/utilities/power_of_two.h"
#include "mcrl2/utilities/platform.h"

#ifdef MCRL2_PLATFORM_WINDOWS
#include <io.h>
#include <fcntl.h>
#endif

using namespace mcrl2::utilities;

/// \brief Encodes an unsigned variable-length integer using the most significant bit (MSB) algorithm.
///        This function assumes that the value is stored as little endian.
/// \param value The input value. Any standard integer type is allowed.
/// \param output A pointer to a piece of reserved memory. Must have a minimum size dependent on the input size (32 bit = 5 bytes, 64 bit = 10 bytes).
/// \returns The number of bytes used in the output.
/// \details Implementation taken from https://techoverflow.net/2013/01/25/efficiently-encoding-variable-length-integers-in-cc/
template<typename int_t = std::size_t>
static size_t encode_variablesize_int(int_t value, uint8_t* output)
{
  size_t outputSize = 0;

  // While more than 7 bits of data are left, occupy the last output byte
  // and set the next byte flag.
  while (value > 127)
  {
    // | 128: Sets the next byte flag.
    output[outputSize] = (static_cast<uint8_t>(value & 127)) | 128;

    // Remove the seven bits we just wrote from value.
    value >>= 7;
    outputSize++;
  }

  output[outputSize] = (static_cast<uint8_t>(value));
  return outputSize + 1;
}

/// \brief Decodes an unsigned variable-length integer using the MSB algorithm.
/// \param stream The stream from which the bytes for this value are read.
/// \details Implementation taken from https://techoverflow.net/2013/01/25/efficiently-encoding-variable-length-integers-in-cc/, 
///          but converted to a streaming method.
template<typename int_t = std::size_t>
int_t decode_variablesize_int(ibitstream& stream)
{
  int_t value = 0;
  for (size_t i = 0; i < integer_encoding_size<int_t>(); i++)
  {
    // Read the next byte from the stream.
    std::size_t byte = stream.read_bits(8);

    // Take 7 bits (mask 0x01111111) from byte and shift it before the bits already written to value.
    value |= (static_cast<int_t>(byte) & 127) << (7 * i);

    if (!(byte & 128))
    {
      // If the next-byte flag is not set then we are finished.
      break;
    }
<<<<<<< HEAD
    else if (7*i >= 8*sizeof(int_t))
=======
    else if (i >= integer_encoding_size<int_t>() - 1)
>>>>>>> d6605bcc
    {
      // The next-byte flag was set, but we cannot represent it using int_t.
      throw std::runtime_error("Fail to read an int from the input");
    }
  }

  return value;
}

/// \brief Change the current stream to binary mode (no handle of newline characters),
static void set_stream_binary(const std::string& name, FILE* handle)
{
  mcrl2::utilities::mcrl2_unused(name, handle);
#ifdef MCRL2_PLATFORM_WINDOWS
  if (_setmode(_fileno(handle), _O_BINARY) == -1)
  {
    mCRL2log(mcrl2::log::warning) << "Cannot set " << name << " to binary mode.\n";
  }
  else
  {
    mCRL2log(mcrl2::log::debug) << "Converted " << name << " to binary mode.\n";
  }

  fflush(stderr);
#endif // MCRL2_PLATFORM_WINDOWS
}

obitstream::obitstream(std::ostream& stream)
  : stream(stream)
{
  // Ensures that the given stream is changed to binary mode.
  if (stream.rdbuf() == std::cout.rdbuf())
  {
    set_stream_binary("cout", stdout);
  }
  else if (stream.rdbuf() == std::cerr.rdbuf())
  {
    set_stream_binary("cerr", stderr);
  }
}

void obitstream::write_bits(std::size_t value, unsigned int number_of_bits)
{
  // Add val to the buffer by masking out additional bits and put them at left-most position free in the buffer.
  write_buffer |= std::bitset<128>(value & ((static_cast<std::size_t>(1) << number_of_bits) - 1)) << ((128 - bits_in_buffer) - number_of_bits);
  bits_in_buffer += number_of_bits;

  // Write 8 bytes if available
  if (bits_in_buffer >= 64)
  {
    unsigned long long write_value = (write_buffer >> 64).to_ullong();
    write_buffer <<= 64;
    bits_in_buffer -= 64;

    for (int32_t i = 7; i >= 0; --i)
    {
      // Write the 8 * i most significant bits and mask out the other values.
      stream.put(static_cast<char>((write_value >> (8 * i)) & 255));

      if (stream.fail())
      {
        throw mcrl2::runtime_error("Failed to write bytes to the output file/stream.");
      }
    }
  }
}

void obitstream::write_string(const std::string& string)
{
  // Write length.
  write_integer(string.size());

  // Write actual string.
  write(reinterpret_cast<const std::uint8_t*>(string.c_str()), string.size());
}

void obitstream::write_integer(std::size_t val)
{
  std::size_t nr_bytes = encode_variablesize_int(val, integer_buffer);

  write(integer_buffer, nr_bytes);
}

ibitstream::ibitstream(std::istream& stream)
  : stream(stream)
{
  // Ensures that the given stream is changed to binary mode.
  if (stream.rdbuf() == std::cin.rdbuf())
  {
    set_stream_binary("cin", stdin);
  }
}

const char* ibitstream::read_string()
{
  std::size_t length;

  // Get length of string.
  length = read_integer();

  // Assure buffer can hold the string.
  if (m_text_buffer.size() < (length + 1))
  {
    m_text_buffer.resize(round_up_to_power_of_two(length + 1));
  }

  // Read the actual string.
  read(length, reinterpret_cast<std::uint8_t*>(m_text_buffer.data()));
  m_text_buffer[length] = '\0';

  return m_text_buffer.data();
}

std::size_t ibitstream::read_bits(unsigned int number_of_bits)
{
  // Read at most the number of bits of a std::size_t.
  assert(number_of_bits <= std::numeric_limits<std::size_t>::digits);

  while (bits_in_buffer < number_of_bits)
  {
    // Read bytes until the buffer is sufficiently full.
    int byte = stream.get();

    if (stream.eof())
    {
      throw mcrl2::runtime_error("Unexpected end-of-file reached in the input file/stream.");
    }
    else if (stream.fail())
    {
      throw mcrl2::runtime_error("Failed to read bytes from the input file/stream.");
    }

    // Shift the 8 bits to the first free (120 - bits_in_buffer) position in the buffer.
    read_buffer |= std::bitset<128>(static_cast<std::size_t>(byte)) << (56 + 64 - bits_in_buffer);
    bits_in_buffer += 8;
  }

  // Read nr_bits from the buffer by shifting them to the least significant bits and masking out the remaining bits.
  std::size_t value = (read_buffer >> (128 - number_of_bits)).to_ullong();

  // Shift the first bit to the first position in the buffer.
  read_buffer <<= number_of_bits;
  bits_in_buffer -= number_of_bits;

  return value;
}

std::size_t ibitstream::read_integer()
{
  return decode_variablesize_int(*this);
}

// Private functions

void obitstream::flush()
{
  // Writing the buffer full to 64 bits should flush it internally, this also guarantees that the unnecessary bits are zeroed out.
  write_bits(0, 64 - bits_in_buffer);
  assert(bits_in_buffer == 0);

  stream.flush();
  if (stream.fail())
  {
    throw mcrl2::runtime_error("Failed to write the last byte to the output file/stream.");
  }
}

void obitstream::write(const uint8_t* buffer, std::size_t size)
{
  for (std::size_t index = 0; index < size; ++index)
  {
    // Write a single byte for every entry in the buffer that was filled (size).
    write_bits(buffer[index], 8);
  }
}

void ibitstream::read(std::size_t size, std::uint8_t* buffer)
{
  for (std::size_t index = 0; index < size; ++index)
  {
    // Read a single byte for every entry into the buffer that was filled (size).
    std::size_t value = read_bits(8);
    buffer[index] = static_cast<std::uint8_t>(value);
  }
}<|MERGE_RESOLUTION|>--- conflicted
+++ resolved
@@ -70,11 +70,7 @@
       // If the next-byte flag is not set then we are finished.
       break;
     }
-<<<<<<< HEAD
-    else if (7*i >= 8*sizeof(int_t))
-=======
     else if (i >= integer_encoding_size<int_t>() - 1)
->>>>>>> d6605bcc
     {
       // The next-byte flag was set, but we cannot represent it using int_t.
       throw std::runtime_error("Fail to read an int from the input");
