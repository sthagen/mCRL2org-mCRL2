// Author(s): Luc Engelen
<<<<<<< HEAD
=======
// Copyright: see the accompanying file COPYING or copy at
// https://svn.win.tue.nl/trac/MCRL2/browser/trunk/COPYING
>>>>>>> 5efd6a35
//
// Distributed under the Boost Software License, Version 1.0.
// (See accompanying file LICENSE_1_0.txt or copy at
// http://www.boost.org/LICENSE_1_0.txt)
<<<<<<< HEAD
//
/// \file source/bdd2dot.cpp
/// \brief Add your file description here.

// Implementation of class BDD2Dot
// file: bdd2dot.cpp
=======
>>>>>>> 5efd6a35

#include "mcrl2/core/detail/struct.h"
#include "mcrl2/core/print.h"
#include "mcrl2/utilities/bdd2dot.h"
#include "mcrl2/core/messaging.h"

using namespace mcrl2::core;

// Class BDD2Dot --------------------------------------------------------------------------------
  // Class BDD2Dot - Functions declared private -------------------------------------------------

    /// Writes the bdd it receives to BDD2Dot::f_dot_file.
    /// \param a_bdd A binary decision diagram.

    void BDD2Dot::aux_output_bdd(ATermAppl a_bdd) {
      ATermAppl v_true_branch, v_false_branch, v_guard;
      int v_true_number, v_false_number;

      if (ATtableGet(f_visited, (ATerm) a_bdd)) {
        return;
      }

      if (f_bdd_info.is_true(a_bdd)) {
        fprintf(f_dot_file, "  %d [shape=box, label=\"T\"];\n", f_node_number);
      } else if (f_bdd_info.is_false(a_bdd)) {
        fprintf(f_dot_file, "  %d [shape=box, label=\"F\"];\n", f_node_number);
      } else if (f_bdd_info.is_if_then_else(a_bdd)) {
        v_true_branch = f_bdd_info.get_true_branch(a_bdd);
        v_false_branch = f_bdd_info.get_false_branch(a_bdd);
        aux_output_bdd(v_true_branch);
        aux_output_bdd(v_false_branch);
        v_true_number = ATgetInt((ATermInt) ATtableGet(f_visited, (ATerm) v_true_branch));
        v_false_number = ATgetInt((ATermInt) ATtableGet(f_visited, (ATerm) v_false_branch));
        v_guard = f_bdd_info.get_guard(a_bdd);
        gsfprintf(f_dot_file, "  %d [label=\"%P\"];\n", f_node_number, v_guard);
        fprintf(f_dot_file, "  %d -> %d;\n", f_node_number, v_true_number);
        fprintf(f_dot_file, "  %d -> %d [style=dashed];\n", f_node_number, v_false_number);
      } else {
        gsfprintf(f_dot_file, "  %d [shape=box, label=\"%P\"];\n", f_node_number, a_bdd);
      }
      ATtablePut(f_visited, (ATerm) a_bdd, (ATerm) ATmakeInt(f_node_number++));
    }

  // Class BDD2Dot - Functions declared public --------------------------------------------------

    /// Initializes the fields of the class and writes the received BDD to a file with the name
    /// a_file_name.
    /// \param a_bdd A binary decision diagram.
    /// \param a_file_name A file name.

    void BDD2Dot::output_bdd(ATermAppl a_bdd, char const* a_file_name) {
      f_visited = ATtableCreate(200, 75);
      f_node_number = 0;
      f_dot_file = fopen(a_file_name, "w");
      fprintf(f_dot_file, "digraph BDD {\n");
      aux_output_bdd(a_bdd);
      fprintf(f_dot_file, "}\n");
      fclose(f_dot_file);
      ATtableDestroy(f_visited);
    }<|MERGE_RESOLUTION|>--- conflicted
+++ resolved
@@ -1,22 +1,10 @@
 // Author(s): Luc Engelen
-<<<<<<< HEAD
-=======
 // Copyright: see the accompanying file COPYING or copy at
 // https://svn.win.tue.nl/trac/MCRL2/browser/trunk/COPYING
->>>>>>> 5efd6a35
 //
 // Distributed under the Boost Software License, Version 1.0.
 // (See accompanying file LICENSE_1_0.txt or copy at
 // http://www.boost.org/LICENSE_1_0.txt)
-<<<<<<< HEAD
-//
-/// \file source/bdd2dot.cpp
-/// \brief Add your file description here.
-
-// Implementation of class BDD2Dot
-// file: bdd2dot.cpp
-=======
->>>>>>> 5efd6a35
 
 #include "mcrl2/core/detail/struct.h"
 #include "mcrl2/core/print.h"
