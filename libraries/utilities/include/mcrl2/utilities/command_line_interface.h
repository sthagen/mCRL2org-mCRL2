// Author(s): Jeroen van der Wulp
// Copyright: see the accompanying file COPYING or copy at
// https://svn.win.tue.nl/trac/MCRL2/browser/trunk/COPYING
//
// Distributed under the Boost Software License, Version 1.0.
// (See accompanying file LICENSE_1_0.txt or copy at
// http://www.boost.org/LICENSE_1_0.txt)
//
/// \file mcrl2/utilities/command_line_interface.h
/// \brief Components for command line interfaces of mCRL2 tools

#ifndef __MCRL2_UTILITIES_COMMAND_LINE_INTERFACE_HPP_
#define __MCRL2_UTILITIES_COMMAND_LINE_INTERFACE_HPP_
#include <algorithm>
#include <vector>
#include <map>
#include <iostream>
#include <fstream>
#include <cassert>
#include <cstdlib>
#include <sstream>
#include <cstring>

#include "boost/algorithm/string.hpp"
#include "boost/type_traits/is_pod.hpp"
#include "boost/shared_ptr.hpp"
#include "mcrl2/utilities/toolset_version.h"
#include "mcrl2/utilities/exception.h"

namespace mcrl2
{
namespace utilities
{

class interface_description;
class command_line_parser;

/** \brief toolset copyright period description */
inline std::string copyright_period()
{
  // We assume that the version number always starts with a four digit year
  // in which the version was released.
  if (get_toolset_version().size() >= 4)
    return get_toolset_version().substr(0, 4);
  return "Today";
}

/**
 * \brief Command line interface description component.
 *
 * This component can be used to specify the command-line interface of
 * tools in terms of options and arguments to options. The scope is command
 * line interfaces of mCRL2 tools.
 *
 * Options that are standard (prescribed by convention) are automatically
 * added to the interface. Options for functionality in toolset libraries
 * that are shared amongst multiple tools can be predefined in this
 * component and included on demand for individual tools.
 *
 * The following examples illustrate use of the interface description
 * class. Construction of an interface description object.
 * \code
 *  interface_description interface(
 *    "/path/to/demo-tool",
 *    "demo-tool",
 *    "Rincewind",
 *    "demonstrate the interface_description class",
 *    "[OPTIONS]... [INFILE]",
 *    "Demonstrate the features of the interface_description class using INFILE as input.");
 * \endcode
 *
 * Adding options to an interface description.
 *
 * \code
 *  cli.
 *   add_option("recursive", "option without argument", 'r').
 *   add_option("timeout", make_optional_argument("SEC", "2"), "option with optional argument (default 2)").
 *   add_option("tool", make_mandatory_argument("FOO"), "option with mandatory argument").
 *   add_option("language", make_mandatory_argument("LANG", "english"), "option with mandatory argument (default english)").
 * \endcode
 *
 * Printing an interface description.
 *
 * \code
 *  std::cerr << cli.textual_description() << std::endl;
 * \endcode
 *
 * Prints:
 * \verbatim
    interface description:
    /path/to/demo-tool [OPTIONS]... [PATHS]
    Serves as demonstration of the features of the interface_description
    class.

    Options:
      -r, --recursive          option without argument
      -t[SEC], --timeout=[SEC] option optional argument (default 2)
          --tool=FOO           option with mandatory argument
          --language=LANG      option with mandatory argument (default english)

    Standard options:
      -q, --quiet              do not display warning messages
      -v, --verbose            display short intermediate messages
      -d, --debug              display detailed intermediate messages
      -h, --help               display help information
          --version            display version information

    Report bugs at <http://www.mcrl2.org/issuetracker>.

    See also the manual at <http://www.mcrl2.org/release/user_manual/tools/demo-tool.html>.
   \endverbatim
 * Printing version information.
 *
 * \code
 *
 *  std::cerr << "VERSION INFORMATION:" << std::endl
 *            << std::endl
 *            << cli.version_information() << std::endl;
 * \endcode
 * Prints:
 * \verbatim
    demo-tool July 2008 (development) (revision 4624M-shared)
    Copyright (c) 2008 Technische Universiteit Eindhoven.
    This is free software.  You may redistribute copies of it under the
    terms of the Boost Software License <http://www.boost.org/LICENSE_1_0.txt>.
    There is NO WARRANTY, to the extent permitted by law.

    Written by Rincewind. \endverbatim
 **/
class interface_description
{
    friend class command_line_parser;

  public:

    /// \cond INTERNAL
    /**
     * \brief Option argument.
     *
     * The boolean type parameter represents whether the argument is optional or not
     **/
    class basic_argument
    {

      protected:

        /// name of the argument (for reference purposes in option description)
        std::string m_name;

        /// type of the argument
        std::string m_type;

      protected:

        /// sets the name for the argument
        void set_name(std::string const& n)
        {
          m_name = n;
        }

        /// sets the type for the argument
        void set_type(std::string const& t)
        {
          m_type = t;
        }

      public:

        class argument_description
        {
        protected:
          std::string m_long;
          std::string m_short;
          std::string m_description;

        public:
          argument_description(const std::string& long_, const std::string& short_, const std::string& description)
            : m_long(long_), m_short(short_), m_description(description)
          {}

          argument_description(const std::string& long_, const std::string& description)
            : m_long(long_), m_description(description)
          {}

          const std::string& get_long() const
          {
            return m_long;
          }

          const std::string& get_short() const
          {
            return m_short;
          }

          const std::string& get_description() const
          {
            return m_description;
          }
        };

        /// returns a copy of the object
        virtual basic_argument* clone() const = 0;

        /// returns the name for the argument
        std::string get_name() const
        {
          return m_name;
        }

        /// returns the type for the argument
        std::string get_type() const
        {
          return m_type;
        }

        /// whether the argument has a description or not
        virtual bool has_description() const = 0;

        /// Gets the description of the argument(s), as key-description pairs;
        virtual std::vector< argument_description > const& get_description() const = 0;

        /// Gets default value for option argument
        virtual std::string const& get_default() const = 0;

        /// verifies that a string is a valid argument
        virtual bool validate(std::string const&) const = 0;

        /// whether the argument is optional or not
        virtual bool is_optional() const = 0;

        /// whether the argument is optional or not
        virtual bool has_default() const = 0;

        /// Destructor
        virtual ~basic_argument()
        {
        }
    };

    /// Argument to an option
    template < typename T >
    class typed_argument;

    /// Represents an optional argument to an option
    template < typename T = std::string >
    class optional_argument;

    /// Represents a mandatory argument to an option
    template < typename T = std::string >
    class mandatory_argument;

    template < typename T = std::string >
    class enum_argument;

    /// Represents a file argument
    class file_argument;

  private:

    /**
     * \brief Describes a single option
     *
     * Objects of this type represent option specifications. They consist of: a
     * long description (the option identifier) an optional short description,
     * a description of the option, and optionally an argument. The argument
     * itself can be optional or mandatory. An optional argument has a default
     * value that is taken instead of the argument when the option is found on
     * the command line without an argument. A mandatory argument requires the
     * user to specify an argument to the option.
     **/
    class option_descriptor
    {
        friend class command_line_parser;
        friend class interface_description;

      private:

        /// Long representation for the option
        std::string                         m_long;

        /// Description for the option
        std::string                         m_description;

        /// Option argument
        boost::shared_ptr< basic_argument > m_argument;

        /// Short representation for the option or 0
        char                                m_short;

        /// whether the option is printed as part of the tool-specific interface
        bool                                m_show;

      protected:

        /// Returns a textual description of the option
        std::string textual_description(const size_t left_width, const size_t right_width) const;

        /// Returns a man page description for the option
        std::string man_page_description() const;

        /// Returns a man page description for the option
        std::ostream& xml_page_description(std::ostream& s, const bool is_default = false, unsigned int indentation = 0) const;

      public:

        /**
         * \brief Constructor
         * \param[in] d description of the option
         * \param[in] l the long option representation of the option
         * \param[in] s an optional single-character short representation of the option
         * \pre l should be a non-empty string that only contain characters from [0-9a-Z] or `-'
         **/
        option_descriptor(std::string const& l, std::string const& d, const char s) :
          m_long(l), m_description(d), m_short(s), m_show(true)
        {

          assert(!l.empty());
          assert(l.find_first_not_of("_-0123456789abcdefghijklmnopqrstuvwxyz") == std::string::npos);
        }

        /// copy constructor
        option_descriptor(option_descriptor const& o) : m_long(o.m_long),
          m_description(o.m_description), m_argument(o.m_argument), m_short(o.m_short), m_show(true)
        {
        }

        option_descriptor operator=(option_descriptor const& o)
        {
          return option_descriptor(o);
        }

        basic_argument const& argument() const
        {
          return *m_argument;
        }

        /**
         * \brief Sets option argument
         * \param[in] a an optional argument specifier object
         **/
        template < typename T >
        void set_argument(T* a)
        {
          m_argument.reset(a);
        }

        /**
         * \brief Gets default
         **/
        inline std::string const& get_default() const
        {
          return m_argument->get_default();
        }

        /**
         * \brief Gets the option description
         **/
        inline std::string get_description() const
        {
          return m_description;
        }

        /**
         * \brief Whether the option takes a mandatory argument
         **/
        inline bool needs_argument() const
        {
          return !(m_argument.get() == 0 || m_argument->is_optional());
        }

        /**
         * \brief Whether the option takes an argument
         **/
        inline bool accepts_argument() const
        {
          return m_argument.get() != 0;
        }
    };

    struct option_identifier_less
    {
      template < typename S >
      bool operator()(S const& s1, S const& s2) const
      {
        return boost::is_iless()(s1, s2) || (boost::is_iequal()(s1, s2) && s2 < s1);
      }
    };
    /// \endcond

    typedef std::map< std::string, option_descriptor > option_map;

    typedef std::map< const char,  std::string, option_identifier_less > short_to_long_map;

    /// \brief Maps long option identifiers to option descriptor objects
    option_map        m_options;

  private:

    /// \brief Path to executable (as in the first command line argument)
    std::string       m_path;

    /// \brief Name of the tool for usage and tool description
    std::string       m_name;

    /// \brief Comma separated list of authors
    std::string       m_authors;

    /// \brief One-line "what is" information (used only in man pages)
    std::string       m_what_is;

    /// \brief Usage and description
    std::string       m_usage;

    /// \brief Tool description
    std::string       m_description;

    /// \brief Description of known issues
    std::string       m_known_issues;



    /// \brief Maps a short option to its associated long option
    short_to_long_map m_short_to_long;

  private:

    /**
     * \brief Searches a short option for a given long option
     * \param[in] n string representing a long option
     * \return the short option, or '\0' in case no short option was found
     **/
    char long_to_short(std::string const& n) const
    {
      char result = '\0';

      for (short_to_long_map::const_iterator i = m_short_to_long.begin(); result == '\0' && i != m_short_to_long.end(); ++i)
      {
        if (i->second == n)
        {
          result = i->first;
        }
      }

      return result;
    }

    option_descriptor const& find_option(std::string const& long_identifier) const;

    /// \brief Stores a sequence of actions that automatically add options (used in constructor)
    static interface_description& get_standard_description();

    /// \brief Registers option that should be added to every interface
    template < typename T >
    inline static void register_initialiser()
    {
      T::add_options(get_standard_description());
    }

    /// \brief Internal use only
    inline interface_description()
    {
    }

  public:

    /**
     * \brief Constructor
     *
     * \param[in] path path or name that identifies the executable
     * \param[in] name the name of the tool
     * \param[in] authors string with the names of the authors
     * \param[in] what_is one-line description of the program (used only in man pages, must not refer to the synopsis)
     * \param[in] synopsis message that gives an abstract summary of tool usage
     * \param[in] description message that explains tool usage and description (may refer to the synopsis)
     * \param[in] known_issues textual description of known issues with the tool
     **/
    interface_description(std::string const& path, std::string const& name, std::string const& authors,
                          std::string const& what_is, std::string const& synopsis, std::string const& description,
                          std::string const& known_issues = "");

    /**
     * \brief Composes a copyright message
     * \return formatted string that represents the copyright message
     **/
    static std::string copyright_message();

    /**
     * \brief Composes a version information message
     * \return formatted string that represents version information
     *
     * The following example shows the effect of this method for a tool named test and author John Doe.
     *
     * \code
     *  std::cout << version_information();
     * \endcode
     *
     * The output is:
     *
     * \verbatim
       test January 2008 (revision 4321M-shared)
       Copyright (C) 2008 Technische Universiteit Eindhoven.
       This is free software.  You may redistribute copies of it under the
       terms of the Boost Software License <http://www.boost.org/LICENSE_1_0.txt>.
       There is NO WARRANTY, to the extent permitted by law.

       Written by John Doe \endverbatim
     *
     * Where toolset version, revision and copyright year are constants
     * supplied internally at compile time.
     **/
    std::string version_information() const;

    /**
     * \brief Adds an option with argument identified by a long-identifier to the interface
     *
     * Adds an option identified by a long-identifier with an argument to
     * the interface. The argument to the option is either optional, or
     * mandatory. In the former case a default value is assumed when the
     * option is found on a command line command. Method parameters:
     *
     * \param[in] long_identifier the long option representation of the option
     * \param[in] argument_specification a mandatory or optional argument to the option
     * \param[in] description description of the option
     * \param[in] short_identifier an optional single-character short representation of the option
     *
     * the type parameter T represents is type of the argument. That is the
     * argument to the option must be convertible (using <<) to T.
     *
     * The argument_specification parameter is an object of a class derived
     * from basic_argument. Appropriate argument specification objects can
     * be obtained by using the friend functions make_mandatory_argument()
     * and make_optional_argument().
     *
     * More specifically it specifies one of the two template types:
     * \li interface_description::optional_argument< std::string >
     * representing a untyped optional option argument or,
     * \li interface_description::mandatory_argument< std::string > representing a untyped
     * mandatory option argument.
     *
     * The current implementation does not perform type checking of
     * arguments. More concretely it does not check whether a value
     * representing an argument with type mandatory_argument< int > to type
     * int.
     *
     * \return *this
     * \pre long_identifier must be a non-empty string that only contain characters from [a-z0-9] or `-'
     * \pre short_identifier must a single character [a-zA-Z0-9]
     * \throw std::runtime_error when an option with long_identifier is already part of the interface
     * \throw std::runtime_error when an option with short_identifier is already part of the interface
     * \see add_option(std::string const&, std::string const&, char const)
     *
     * The following example shows how to add mandatory and optional options:
     * \code
     *  add_option("timeout", make_mandatory_argument("SEC"), "timeout occurs after SEC number of seconds", 't');
     *  add_option("recursive", make_optional_argument("DEPTH", "2"), "stop at recursion level DEPTH (default 2)", 'r');
     * \endcode
     * The result is a command line interface with parser behaviour:
     * \verbatim
        tool --timeout=2 --recursive              (pass)
        tool -t2 -r3                              (pass)
        tool --timeout=bla --recursive=bla        (pass)
        tool --timeout                            (failure)
        tool -t                                   (failure) \endverbatim
     *
     * The human readable interface specification for these options is as follows:
     *
     * \verbatim
         -tSEC, --timeout=SEC        timeout occurs after SEC number of seconds
         -rDEPTH, --recursive=[DEPTH]  stop at recursion level DEPTH (default 2) \endverbatim
     **/
    template < typename T >
    interface_description& add_option(std::string const& long_identifier,
                                      typed_argument< T > const& argument_specification,
                                      std::string const& description,
                                      char const short_identifier = '\0')
    {

      add_option(long_identifier, description, short_identifier);

      m_options.find(long_identifier)->second.set_argument(argument_specification.clone());

      return *this;
    }

    /**
     * \brief Adds an option identified by a long-identifier to the interface
     * \param[in] long_identifier the long option representation of the option
     * \param[in] description description of the option
     * \param[in] short_identifier an optional single-character short representation of the option
     * \return *this
     * \pre long_identifier must be a non-empty string that only contain characters from [a-z0-9] or `-' '_'
     * \pre short_identifier must a single character [a-zA-Z0-9]
     * \throw std::runtime_error when an option with long_identifier is already part of the interface
     * \throw std::runtime_error when an option with short_identifier is already part of the interface
     *
     * The following example shows how to add an option without arguments
     * \code
     *  add_option("recursive", "recursively scans a directory", 'r');
     *  add_option("test", "tests\n a lot");
     * \endcode
     * The result is a command line interface with the following example parsing behaviour:
     * \verbatim
        tool --test                               (pass)
        tool --test --test                        (pass)
        tool -r --recursive                       (pass)
        tool --r                                  (failure)
        tool -t                                   (failure) \endverbatim
     *
     * The human readable interface specification for these options is as follows:
     *
     * \verbatim
         -r, --recursive          recursively scans a directory
             --test               tests
                                   a lot \endverbatim
     **/
    interface_description& add_option(std::string const& long_identifier,
                                      std::string const& description,
                                      char const short_identifier = '\0')
    {

      if (m_options.find(long_identifier) != m_options.end())
      {
        throw std::logic_error("Duplicate long option (--" + long_identifier + "); this is a serious program error!");
      }

      if (short_identifier != '\0')
      {
        if (m_short_to_long.find(short_identifier) != m_short_to_long.end())
        {
          throw std::logic_error("Duplicate short option (-" + std::string(1, short_identifier) + "); this is a serious program error!");
        }

        m_short_to_long[short_identifier] = long_identifier;
      }

      m_options.insert(std::make_pair(long_identifier, option_descriptor(long_identifier, description, short_identifier)));

      return *this;
    }

    /**
     * \brief adds a hidden option
     *
     * A hidden option is not advertised as being part of the interface.
     * As a consequence the result of class methods such as textual_description,
     * man_page and xml will not contain information about these options.
     *
     * \see add_option(std::string const&, basic_argument const& std::string const&, char const)
     **/
    template < typename T >
    void add_hidden_option(
      std::string const& long_identifier,
      typed_argument< T > const& argument_specification,
      std::string const& description,
      char const short_identifier = '\0')
    {

      add_option(long_identifier, argument_specification, description, short_identifier);

      m_options.find(long_identifier)->second.m_show = false;
    }

    /**
     * \brief adds a hidden option
     * \see add_hidden_option(std::string const&, basic_argument const& std::string const&, char const)
     * \see add_option(std::string const&, std::string const&, char const)
     **/
    void add_hidden_option(std::string const& long_identifier,
                           std::string const& description,
                           char const short_identifier = '\0')
    {

      add_option(long_identifier, description, short_identifier);

      m_options.find(long_identifier)->second.m_show = false;
    }

    /**
     * \brief Generates a human readable interface description (used for -h,--help)
     * \return string containing a description of the interface
     **/
    std::string textual_description() const;

    /**
     * \brief Returns the text of a man page
     * \return string containing a man page description of the interface
     **/
    std::string man_page() const;

    /**
     * \brief Returns the text of an page
     * \return string containing an xml description
     **/
    std::ostream& xml_page(std::ostream&) const;

    /**
     * \brief Returns the available long arguments with their associated help description
     * \return mapping consisting of strings where the key represent the long argument and the mapped value the help description
     **/
    std::map<std::string, std::string>  get_long_argument_with_description();

    /**
     * \brief Returns the toolname
     * \return string containing the name of the tool
     **/
    std::string get_toolname()
    {
      return m_name;
    }
};

/**
 * \brief Main parsing component for command line strings as well as
 * interface to the results of parsing. The input is a specification of an
 * interface.
 *
 * This class represents one of the two main interface components
 * responsible for actual parsing of the command line and communicating the
 * results. The other component the interface_description class provides an
 * interface description along with functionality to format messages to the
 * user of the tool.
 *
 * Access to parse results is provided through the STL multimap options
 * (type std::multimap) and the STL vector arguments (type std::vector).
 * The former is mapping between an option (through long-option identifier)
 * found on the command line to the string that represents its argument.
 * The latter contains from left-to-right the command line arguments that
 * were not recognised as option or argument to option.
 *
 * The following example illustrates the use of parsing results:
 * \code
 *  interface_description interface("tool", "tool-name", "John Doe", "[OPTIONS]... [PATHS]");
 *
 *  // Note default options: --help,(-h), --version, --verbose, --debug (-d) and --quiet (-q)
 *  cli.
 *   add_option("recursive", "recursively test all files in directories", 'r').
 *   add_option("tool", make_mandatory_argument("FOO"), "path that identifies the tool executable to test with", 't').
 *   add_option("language", make_mandatory_argument("LANG", "english"), "language for output").
 *   add_option("timeout", make_optional_argument("SEC", "2"), "optional timeout period");
 *
 *  try {
 *    // parse command line
 *    command_line_parser parser(cli, "test -v --verbose -r --timeout --tool=foo bar1 bar2");
 *
 *    std::cerr << parser.options.count("recursive");        // prints: 1
 *    std::cerr << parser.options.count("verbose");          // prints: 2
 *    std::cerr << parser.options.count("tool");             // prints: 1
 *    std::cerr << parser.options.count("timeout");          // prints: 1
 *    std::cerr << parser.options.count("bar1");             // prints: 0
 *
 *    std::cerr << parser.option_argument("tool");           // prints: "foo"
 *    std::cerr << parser.option_argument_as< int >("tool"); // prints: 2
 *    std::cerr << parser.option_argument("recursive");      // prints: ""
 *
 *    std::cerr << parser.arguments.size();                  // prints: 2
 *    std::cerr << parser.arguments[0];                      // prints: "bar1"
 *    std::cerr << parser.arguments[1];                      // prints: "bar2"
 *
 *    std::cerr << parser.options.count("language");         // prints: 0
 *    std::cerr << parser.option_argument("language");       // prints: "english"
 *  }
 *  catch (std::exception& e) {
 *    std::cerr << e.what() << std::endl;
 *  }
 * \endcode
 *
 * Note the use of the option_argument method.  It simplifies argument
 * extraction in the case that the same option does not occur multiple
 * times the auxiliary functions option_argument() and option_argument_as()
 * are provided.
 **/
class command_line_parser
{
  public:

    /// Used to map options to arguments
    typedef std::multimap< std::string, std::string >  option_map;

    /// Used to store command line arguments that were not recognised as option or arguments to options
    typedef std::vector< std::string >                 argument_list;

  private:

    /// \brief The list of options found on the command line
    option_map              m_options;

    /// \brief The list of arguments that have not been matched with an option
    argument_list           m_arguments;

    /// \brief The command line interface specification
    interface_description&  m_interface;

    /// \brief Whether the actions after parsing indicate that program execution should continue
    bool                    m_continue;

  public:

    /// \brief Maps options found on the command line to their argument or the empty string
    option_map const&       options;

    /// \brief The list of arguments that have not been matched with an option
    argument_list const&    arguments;

  private:

    /// \brief Parses string as if it is an unparsed command line
    static std::vector< std::string > parse_command_line(char const* const arguments);

    /// \brief Converts C-style array with specified length to STL vector of strings
    static std::vector< std::string > convert(const int count, char const* const* const arguments);

    /// \brief Converts C-style array with specified length to STL vector of strings
    static std::vector< std::string > convert(const int count, wchar_t const* const* const arguments);

    /// \brief Identifies all options and option arguments
    void collect(interface_description& d, std::vector< std::string > const& arguments);

    /// \brief Executes actions for default options
    void process_default_options(interface_description& d);

    /// \brief Stores a sequence of actions that are automatically executed after parsing completes
    static std::vector< bool (*)(command_line_parser&) >& get_registered_actions()
    {
      static std::vector< bool (*)(command_line_parser&) > actions;

      return actions;
    }

    /// \brief Registers default actions after successful parsing
    static void register_action(bool (*action)(command_line_parser&))
    {
      get_registered_actions().push_back(action);
    }

    /**
     * \brief Overload for std::string that just returns the value.
     * \overload
     *
     * Note that this is essential for handling arguments with spaces.
     **/
    inline void
    option_argument_as_impl(std::string const& long_identifier, std::string& res) const
    {
      res = option_argument(long_identifier);
    }

    /**
     * \brief Returns the converted argument of the first option matching a name
     * \param[in] long_identifier the long identifier for the option
     * \pre 0 < options.count(long_identifier) and !options.find(long_identifier)->second.empty()
     * \throw std::runtime_error containing a message that the argument cannot be converted to the specified type
     * \return t : T where t << std::istringstream(option_argument_as(long_identifier))
     * \see std::string const& option_argument(std::string const& long_identifier)
     **/
    template < typename T >
    inline void
    option_argument_as_impl(std::string const& long_identifier, T& result) const
    {
      std::istringstream in(option_argument(long_identifier));

      result = T();

      in >> result;

      if (in.fail())
      {
        const char short_option(m_interface.long_to_short(long_identifier));

        throw error("argument `" + option_argument(long_identifier) + "' to option --" + long_identifier +
              ((short_option == '\0') ? " " : " or -" + std::string(1, short_option)) + " is invalid");
      }
    }

  public:

    /**
     * \brief Parses a string that represents a command on the command
     * line, and executes default procedures for default options.
     * \param[in] interface_specification the interface description
     * \param[in] command_line the string that represents the unparsed command line
     * \throws std::runtime_error
     **/
    inline command_line_parser(interface_description& interface_specification, char const* const command_line) :
      m_interface(interface_specification), m_continue(true), options(m_options), arguments(m_arguments)
    {
      collect(interface_specification, parse_command_line(command_line));

      process_default_options(interface_specification);
    }

    /**
     * \brief Recognises options from an array that represents a pre-parsed
     * command on the command line, and executes default procedures for
     * default options.
     * \param[in] interface_specification the interface description
     * \param[in] argument_count amount of arguments
     * \param[in] arguments C-style array with arguments
     * \throws std::runtime_error
     **/
    template < typename CharacterType >
    command_line_parser(interface_description& interface_specification,
                        const int argument_count, CharacterType const* const* const arguments);

    /**
     * \brief Throws standard formatted std::runtime_error exception
     * \param[in] message mandatory message indicating what went wrong
     *
     * The following example shows the output of this method for a tool named test.
     *
     * \code
     *  try {
     *    throw error("Parse error: option -b unknown");
     *  }
     *  catch (std::exception& e) {
     *    std::cerr << e.what();
     *  }
     * \endcode
     *
     * The output is:
     *
     * \verbatim
     * tool: Parse error: option -b unknown
     * Try `tool --help' for more information. \endverbatim
     **/
    mcrl2::command_line_error error(std::string const& message) const
    {
      return mcrl2::command_line_error(m_interface.m_name, message);
    }

    /**
     *  \brief Checks that all arguments are passed at most once
     */
    void check_no_duplicate_arguments() const
    {
      for (option_map::const_iterator i = m_options.begin(); i != m_options.end(); ++i)
      {
        if (1 < m_options.count(i->first))
        {
          throw error("option -" + (m_interface.long_to_short(i->first) != '\0' ?
                              std::string(1, m_interface.long_to_short(i->first)).append(", --") : "-") + i->first + " specified more than once");
        }
      }
    }

    /**
     * \brief Returns the argument of the first option matching a name
     * \param[in] long_identifier the long identifier for the option
     * Finds and returns the argument of an option with long identifier
     * matching long_identifier in this.options. There may be more than one
     * occurence of the option in this.options, if so the first argument
     * to the option will be returned. A default value is returned when a
     * user did not specify the option matching long_identifier on the
     * command line. A default value is only returned when the option
     * matching long_identifier is either an option with optional argument
     * or when it is an option with mandatory argument and a standard value.
     * \return options.find(long_identifier)->second
     * \pre 0 < options.count(long_identifier)
     * \throw std::logic_error containing a message that the option was not part of the command
     * \throw std::logic_error containing a message that the option does not take argument
     **/
    std::string const& option_argument(std::string const& long_identifier) const;

    /**
     * \brief Whether main program execution should continue
     **/
    inline bool continue_execution() const
    {
      return m_continue;
    }

    /**
     * \brief Returns the converted argument of the first option matching a name
     * \param[in] long_identifier the long identifier for the option
     * \pre 0 < options.count(long_identifier) and !options.find(long_identifier)->second.empty()
     * \throw std::runtime_error containing a message that the argument cannot be converted to the specified type
     * \return t : T where t << std::istringstream(option_argument_as(long_identifier))
     * \see std::string const& option_argument(std::string const& long_identifier)
     **/
    template < typename T >
    inline T option_argument_as(std::string const& long_identifier) const
    {
<<<<<<< HEAD
      std::istringstream in(option_argument(long_identifier));

      T result = T();

      in >> result;

      if (in.fail())
      {
        const char short_option(m_interface.long_to_short(long_identifier));

        throw error("argument `" + option_argument(long_identifier) + "' to option --" + long_identifier +
              ((short_option == '\0') ? " " : " or -" + std::string(1, short_option)) + " is invalid");
      }

=======
      T result;
      option_argument_as_impl(long_identifier, result);
>>>>>>> 1c0f9828
      return result;
    }

};

/// Creates an optional option argument specification object
template < typename ArgumentType >
interface_description::optional_argument< ArgumentType > make_optional_argument(std::string const& name, std::string const& default_value)
{
  return interface_description::optional_argument< ArgumentType >(name, default_value);
}

/** \brief Creates an optional option argument specification object
 *
 * Creates an object that specifies an option with an optional typed argument.
 * The default value is automatically substituted when the user specifies
 * the option but does not specify an option argument.
 *
 * \param[in] name a placeholder for referencing the argument in textual descriptions
 * \param[in] default_value the default value
 * \return a basic_argument derived object that represents an untyped optional option argument
 *
 * The following example demonstrates the effect of an option with optional argument:
 * \code
 *  add_option("recursive", make_optional_argument("DEPTH", "2"),
 *                         "stop at recursion level DEPTH (default 2)", 'r');
 * \endcode
 * The result is a command line interface with parsing behaviour:
 * \verbatim
   tool                     (effect: options("recursive").count() == 0)
   tool --recursive         (effect: options("recursive").count() == 1 && option_argument("recursive") == 2)
   tool -r                  (effect: options("recursive").count() == 1 && option_argument("recursive") == 2)
   tool --recursive=3       (effect: options("recursive").count() == 1 && option_argument("recursive") == 3)
   tool -r3                 (effect: options("recursive").count() == 1 && option_argument("recursive") == 3)
 */
interface_description::optional_argument< std::string > make_optional_argument(std::string const& name, std::string const& default_value);

/// Creates a mandatory option argument specification object
template < typename ArgumentType >
interface_description::mandatory_argument< ArgumentType > make_mandatory_argument(std::string const& name)
{
  return interface_description::mandatory_argument< ArgumentType >(name);
}

/**
 * Creates an object that specifies an option with a mandatory argument.
 * Specifying the option in a command also requires specification of an
 * option argument.
 *
 * \param[in] name a placeholder for referencing the argument in textual descriptions
 * \return a basic_argument derived object that represents an untyped mandatory option argument
 *
 * The following example demonstrates the effect of an option with optional argument:
 * \code
 *  add_option("recursive", make_mandatory_argument("DEPTH"),
 *                         "stop at recursion level DEPTH", 'r');
 * \endcode
 * The result is a command line interface with parsing behaviour:
 * \verbatim
   tool                     (effect: options("recursive").count() == 0)
   tool --recursive         (effect: parsing fails)
   tool -r                  (effect: parsing fails)
   tool --recursive=3       (effect: options("recursive").count() == 1 && option_argument("recursive") == 3)
   tool -r3                 (effect: options("recursive").count() == 1 && option_argument("recursive") == 3)
 **/
interface_description::mandatory_argument< std::string >
make_mandatory_argument(std::string const& name);

/** \brief Creates a mandatory typed option argument specification object
 *
 * \see make_mandatory_argument(std::string const&)
 **/
template < typename ArgumentType >
interface_description::mandatory_argument< ArgumentType >
make_mandatory_argument(std::string const& name, std::string const& standard_value)
{
  return interface_description::mandatory_argument< ArgumentType >(name, standard_value);
}

/**
 * Creates an object that specifies an option with a mandatory argument.
 * Specifying the option in a command also requires specification of an
 * option argument. The default value is substituted by the
 * option_argument() and option_argument_as() methods when the option is
 * not part of the parsed command.
 *
 * \param[in] name a placeholder for referencing the argument in textual descriptions
 * \return a basic_argument derived object that represents an untyped mandatory option argument
 *
 * The following example demonstrates the effect of an option with optional argument:
 * \code
 *  add_option("recursive", make_mandatory_argument("DEPTH", "2"),
 *                         "stop at recursion level DEPTH (default 2)", 'r');
 * \endcode
 * The result is a command line interface with parsing behaviour:
 * \verbatim
   tool                     (effect: options("recursive").count() == 0 && option_argument("recursive") == 2)
   tool --recursive         (effect: options("recursive").count() == 0 && option_argument("recursive") == 2)
   tool -r                  (effect: options("recursive").count() == 0 && option_argument("recursive") == 2)
   tool --recursive=3       (effect: options("recursive").count() == 1 && option_argument("recursive") == 3)
   tool -r3                 (effect: options("recursive").count() == 1 && option_argument("recursive") == 3)
 *
 **/
interface_description::mandatory_argument< std::string >
make_mandatory_argument(std::string const& name, std::string const& standard_value);
/// \cond INTERNAL

/// Creates a option argument specification object for an enumerated type
template < typename ArgumentType >
interface_description::enum_argument< ArgumentType > make_enum_argument(std::string const& name)
{
  return interface_description::enum_argument< ArgumentType >(name);
}

/**
 * \brief Represents a typed argument
 *
 * A typed argument is more specific than an untyped argument. All
 * arguments are represented by strings, but typed arguments have the
 * additional restriction that the string is checked to be convertible
 * (with >>) to the type specified by the type parameter T.
 **/
template < typename T >
class interface_description::typed_argument : public basic_argument
{

  public:
    typed_argument()
    {
      set_type("typed");
    }

    /// Checks whether string is convertible to a value of a specific type
    inline bool validate(std::string const& s) const
    {
      std::istringstream test(s);

      T result;

      test >> result;

      return !test.fail();
    }
};

/**
 * \brief specialisation for type std::string
 * \param[in] s the string to validate
 *
 * Specialisation for the case of a string. Every string is convertible to
 * a string so the implementation is trivial.
 **/
template < >
inline bool interface_description::typed_argument< std::string >::validate(std::string const&) const
{
  return true;
}

/**
 * \brief Represents an argument with a limited number of allowed values.
 *
 */
template < typename T >
class interface_description::enum_argument : public typed_argument< T >
{
  protected:

    std::vector< basic_argument::argument_description > m_enum;

    std::string m_default;
    bool m_has_default;

    /// \brief Implementation that adds the value of an enum type
    enum_argument& add_value_with_short(const std::string& long_arg, const std::string& short_arg, const std::string& description, const bool is_default = false)
    {
      m_enum.push_back(basic_argument::argument_description(long_arg, short_arg, description));

      if(is_default)
      {
        if(has_default())
        {
          throw std::runtime_error("cannot define duplicate default value to enum argument");
        }
        m_default = long_arg;
        m_has_default = true;
      }

      return (*this);
    }

  public:

    /// Constructor
    enum_argument(std::string const& name) :
      m_has_default(false)
    {
      basic_argument::set_type("enum");
      basic_argument::set_name(name);
    }

    /// \overload
    virtual
    enum_argument* clone() const
    {
      return new enum_argument< T >(*this);
    }

    /// \overload
    virtual
    bool has_default() const
    {
      return m_has_default;
    }

    /// \overload
    virtual
    const std::string& get_default() const
    {
      return m_default;
    }

    /// \overload
    virtual
    bool is_optional() const
    {
      return false;
    }

    /// \overload
    inline bool validate(std::string const& s) const
    {
      for(typename std::vector< basic_argument::argument_description >::const_iterator i = m_enum.begin(); i != m_enum.end(); ++i)
      {
        if(i->get_long() == s || i->get_short() == s)
        {
          std::istringstream test(s);
          T result;
          test >> result;

          return !test.fail();
        }
      }
      return false;
    }

    /**
     * \brief Add an enum value as a valid argument.
     *
     * \param[in] arg a value of the enumerated type T
     * \param[in] is_default whether \a arg is the default value of the option
     *
     * \pre T has an operator <<, giving a textual description of \a arg
     * \pre The function description is defined on T
     * \pre If a short option must be available, then the function short_option
     *      is overloaded for T.
     */
    enum_argument& add_value(const T& arg, const bool is_default = false)
    {
      return add_value_with_short(to_string(arg), std::string(), description(arg), is_default);
    }

    /**
     * \brief Add an enum value as a valid argument.
     *
     * \param[in] arg a value of the enumerated type T
     * \param[in] description a description of the value
     * \param[in] is_default whether \a arg is the default value of the option
     *
     * \pre T has an operator <<, giving a textual description of \a arg
     * \pre The function description is defined on T
     * \pre If a short option must be available, then the function short_option
     *      is overloaded for T.
     */
    enum_argument& add_value_desc(const T& arg, const std::string& description, const bool is_default = false)
    {
      return add_value_with_short(to_string(arg), std::string(), description, is_default);
    }

    /**
     * \brief Add an enum value as a valid argument.
     *
     * \param[in] arg a value of the enumerated type T
     * \param[in] short_argument the short version of the argument
     * \param[in] is_default whether \a arg is the default value of the option
     *
     * \pre T has an operator <<, giving a textual description of \a arg
     * \pre The function description is defined on T
     * \pre If a short option must be available, then the function short_option
     *      is overloaded for T.
     */
    enum_argument& add_value_short(const T& arg, const std::string& short_argument, const bool is_default = false)
    {
      return add_value_with_short(to_string(arg), short_argument, description(arg), is_default);
    }



    /// \overload
    virtual bool has_description() const
    {
      return true;
    }

    /// \overload
    virtual const std::vector< basic_argument::argument_description >& get_description() const
    {
      return m_enum;
    }

};

/// Represents an optional argument to an option
template < typename T >
class interface_description::optional_argument : public typed_argument< T >
{
    friend class interface_description;
    friend class interface_description::option_descriptor;
    friend class command_line_parser;

  protected:

    /// default value
    std::string m_default;

    /// description
    std::vector< basic_argument::argument_description > m_description;

  public:

    virtual basic_argument* clone() const
    {
      return new optional_argument< T >(*this);
    }

    /**
     * Constructor
     * \param[in] n the name of the argument
     * \param[in] d the default value for the argument
     **/
    inline optional_argument(std::string const& name, std::string const& d) : m_default(d)
    {
      basic_argument::set_type("optional");
      basic_argument::set_name(name);
    }

    /**
     * \brief Throws because mandatory arguments have no default
     **/
    inline bool has_default() const
    {
      return true;
    }

    /**
     * \brief Returns the default argument
     **/
    inline std::string const& get_default() const
    {
      return m_default;
    }

    /// whether the argument is optional or not
    inline bool is_optional() const
    {
      return true;
    }

    inline bool has_description() const
    {
      return false;
    }

    inline const std::vector< basic_argument::argument_description >& get_description() const
    {
      return m_description;
    }
};

/// Represents a mandatory argument to an option
template < typename T >
class interface_description::mandatory_argument : public typed_argument< T >
{

  protected:

    /// default value
    std::string m_default;

    /// whether a default value has been specified
    bool        m_has_default;

    /// description
    std::vector< basic_argument::argument_description > m_description;

  public:

    virtual basic_argument* clone() const
    {
      return new mandatory_argument< T >(*this);
    }

    /**
     * Constructor
     * \param[in] n the name of the argument
     **/
    inline mandatory_argument(std::string const& name) : m_has_default(false)
    {
      basic_argument::set_type("mandatory");
      basic_argument::set_name(name);
    }

    /**
     * Constructor
     * \param[in] n the name of the argument
     **/
    inline mandatory_argument(std::string const& name, std::string const& d) : m_default(d), m_has_default(true)
    {
      basic_argument::set_type("mandatory");
      basic_argument::set_name(name);
    }

    /**
     * \brief Throws because mandatory arguments have no default
     **/
    inline std::string const& get_default() const
    {
      return m_default;
    }

    /**
     * \brief Throws because mandatory arguments have no default
     **/
    inline bool has_default() const
    {
      return m_has_default;
    }

    /// whether the argument is optional or not
    inline bool is_optional() const
    {
      return false;
    }

    inline bool has_description() const
    {
      return false;
    }

    inline const std::vector< basic_argument::argument_description >& get_description() const
    {
      return m_description;
    }
};

/// Represents a file argument to an option
class interface_description::file_argument : public typed_argument<std::string>
{

  protected:

    /// default value
    std::string m_default;

    /// whether a default value has been specified
    bool        m_has_default;

    /// description
    std::vector< basic_argument::argument_description > m_description;

  public:

    virtual basic_argument* clone() const
    {
      return new file_argument(*this);
    }


    /// \overload
    inline bool validate(std::string const& /*s*/) const
    {
      return true;
    }

    /**
     * Constructor
     * \param[in] n the name of the argument
     **/
    inline file_argument(std::string const& name) : m_has_default(false)
    {
      basic_argument::set_type("file");
      basic_argument::set_name(name);
    }

    /**
     * \brief Throws because mandatory arguments have no default
     **/
    inline std::string const& get_default() const
    {
      return m_default;
    }

    /**
     * \brief Throws because mandatory arguments have no default
     **/
    inline bool has_default() const
    {
      return m_has_default;
    }

    /// whether the argument is optional or not
    inline bool is_optional() const
    {
      return false;
    }

    inline bool has_description() const
    {
      return false;
    }

    inline const std::vector< basic_argument::argument_description >& get_description() const
    {
      return m_description;
    }
};

/// Creates a file option argument specification object
inline
interface_description::file_argument make_file_argument(std::string const& name)
{
  return interface_description::file_argument(name);
}

#if !defined(__COMMAND_LINE_INTERFACE__)

template <>
inline command_line_parser::command_line_parser(interface_description& d, const int c, char const* const* const a) :
  m_interface(d), m_continue(true), options(m_options), arguments(m_arguments)
{

  collect(d, convert(c, a));

  process_default_options(d);
}
# ifndef __CYGWIN__ // std::wstring is not available for Cygwin
template <>
inline command_line_parser::command_line_parser(interface_description& d, const int c, wchar_t const* const* const a) :
  m_interface(d), m_continue(true), options(m_options), arguments(m_arguments)
{

  collect(d, convert(c, a));

  process_default_options(d);
}
# endif // __CYGWIN__
#endif
/// \endcond
}
}

#endif<|MERGE_RESOLUTION|>--- conflicted
+++ resolved
@@ -979,25 +979,8 @@
     template < typename T >
     inline T option_argument_as(std::string const& long_identifier) const
     {
-<<<<<<< HEAD
-      std::istringstream in(option_argument(long_identifier));
-
-      T result = T();
-
-      in >> result;
-
-      if (in.fail())
-      {
-        const char short_option(m_interface.long_to_short(long_identifier));
-
-        throw error("argument `" + option_argument(long_identifier) + "' to option --" + long_identifier +
-              ((short_option == '\0') ? " " : " or -" + std::string(1, short_option)) + " is invalid");
-      }
-
-=======
       T result;
       option_argument_as_impl(long_identifier, result);
->>>>>>> 1c0f9828
       return result;
     }
 
