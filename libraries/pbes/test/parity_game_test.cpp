--- conflicted
+++ resolved
@@ -159,20 +159,6 @@
       // edges.push_back(std::make_pair(v - begin, w - begin));
     }
 
-<<<<<<< HEAD
-    int max_prio = 0;                                                        
-    for (unsigned int v = begin; v < end; ++v)                                      
-    {                                                                        
-      max_prio = (std::max)(max_prio, (int)pgg.get_priority(v));             
-    }                                                                        
-                                                                             
-    for (unsigned int v = begin; v < end; ++v)                                      
-    {                                                                        
-      // Variable below is not used; So, I removed it to avoid warnings. JFG.
-      // bool and_op = pgg.get_operation(v) == mcrl2::pbes_system::parity_game_generator::PGAME_AND;
-      pgg.get_priority(v);                   
-    }                                                                        
-=======
     int max_prio = 0;
     for (size_t v = begin; v < end; ++v)
     {
@@ -185,7 +171,6 @@
       // bool and_op = pgg.get_operation(v) == mcrl2::pbes_system::parity_game_generator::PGAME_AND;
       pgg.get_priority(v);
     }
->>>>>>> c1964886
   }
 }
 
