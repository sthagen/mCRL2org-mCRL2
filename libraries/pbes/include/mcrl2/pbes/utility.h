--- conflicted
+++ resolved
@@ -195,30 +195,17 @@
 }
 
 // The function below restores a saved substitution.
-<<<<<<< HEAD
-static void restore_saved_substitution(const atermpp::map<data::variable,data::data_expression> &saved_substitutions,
-                                       data::detail::legacy_rewriter& r,
-                                       const bool use_internal_rewrite_format)
-=======
 static void restore_saved_substitution(const atermpp::map<data::variable,atermpp::aterm_appl> &saved_substitutions,
                                        data::detail::legacy_rewriter& /* r */,
                                        const bool use_internal_rewrite_format,
                                        data::detail::legacy_rewriter::substitution_type &sigma,
                                        data::detail::legacy_rewriter::internal_substitution_type &sigma_internal)
->>>>>>> a907a07f
 {
   for (atermpp::map<data::variable,atermpp::aterm_appl>::const_iterator i=saved_substitutions.begin();
        i!=saved_substitutions.end(); ++i)
   {
     if (use_internal_rewrite_format)
     {
-<<<<<<< HEAD
-      r.set_internally_associated_value(i->first,static_cast<atermpp::aterm_appl>(i->second));
-    }
-    else
-    {
-      r.set_internally_associated_value(i->first,i->second);
-=======
       // r.set_internally_associated_value(i->first,static_cast<atermpp::aterm_appl>(i->second));
       sigma_internal[i->first]=i->second;
     }
@@ -226,7 +213,6 @@
     {
       // r.set_internally_associated_value(i->first,i->second);
       sigma[i->first]=data::data_expression(i->second);
->>>>>>> a907a07f
     }
   }
 }
@@ -269,13 +255,9 @@
   const pbes_expression& p,
   const data::data_specification& data,
   data::detail::legacy_rewriter& r,
-<<<<<<< HEAD
-  const bool use_internal_rewrite_format)
-=======
   const bool use_internal_rewrite_format,
   data::detail::legacy_rewriter::substitution_type &sigma,
   data::detail::legacy_rewriter::internal_substitution_type &sigma_internal)
->>>>>>> a907a07f
 {
   using namespace pbes_system::pbes_expr;
   using namespace pbes_system::accessors;
@@ -379,16 +361,6 @@
       atermpp::map < data::variable, atermpp::aterm_appl > saved_substitutions;
       for (data::variable_list::const_iterator i=data_vars.begin(); i!=data_vars.end(); ++i)
       {
-<<<<<<< HEAD
-        data::data_expression d;
-        if (use_internal_rewrite_format)
-        { 
-          d=data::data_expression(r.rewrite_internal((atermpp::aterm)*i));
-        }
-        else
-        {
-          d=data::data_expression(r(*i));
-=======
         atermpp::aterm_appl d;
         if (use_internal_rewrite_format)
         {
@@ -397,15 +369,11 @@
         else
         {
           d=r(*i,sigma);
->>>>>>> a907a07f
         }
 
         if (*i!=d)
         {
           saved_substitutions[*i]=d;
-<<<<<<< HEAD
-          r.clear_internally_associated_value(*i);
-=======
           // r.clear_internally_associated_value(*i);
           if (use_internal_rewrite_format)
           {
@@ -416,7 +384,6 @@
             sigma[*i]= *i;
           }
 
->>>>>>> a907a07f
         }
       }
       pbes_expression expr = pbes_expression_substitute_and_rewrite(arg(p), data, r,use_internal_rewrite_format,sigma,sigma_internal);
@@ -486,11 +453,7 @@
                       std::cerr << "Used " << no_variables << " variables when eliminating universal quantifier\n";
                       if (!use_internal_rewrite_format)
                       {
-<<<<<<< HEAD
-                        std::cerr << "Vars: " << data::pp(data_vars) << "\nExpression: " << mcrl2::core::pp(*t) << std::endl;
-=======
                         std::cerr << "Vars: " << data::pp(data_vars) << "\nExpression: " << mcrl2::pbes_system::pp(*t) << std::endl;
->>>>>>> a907a07f
                       }
                     }
                     new_data_vars = atermpp::push_front(new_data_vars, new_variable);
@@ -501,11 +464,6 @@
                                     static_cast<data::data_expression>(data::application(*rf, reverse(function_arguments))):
                                     static_cast<data::data_expression>(*rf));
                   // sigma[*i]=d;
-<<<<<<< HEAD
-                  r.set_internally_associated_value(*i,d);
-                  pbes_expression rt(pbes_expression_substitute_and_rewrite(*t,data,r,use_internal_rewrite_format));
-                  r.clear_internally_associated_value(*i);
-=======
                   // r.set_internally_associated_value(*i,d);
                   if (use_internal_rewrite_format)
                   {
@@ -516,7 +474,6 @@
                     sigma[*i]= r(d);
                   }
                   pbes_expression rt(pbes_expression_substitute_and_rewrite(*t,data,r,use_internal_rewrite_format,sigma,sigma_internal));
->>>>>>> a907a07f
                   // sigma[*i] = *i; // erase *i
                   // r.clear_internally_associated_value(*i);
                   if (use_internal_rewrite_format)
@@ -585,16 +542,6 @@
       atermpp::map < data::variable,  atermpp::aterm_appl> saved_substitutions;
       for (data::variable_list::const_iterator i=data_vars.begin(); i!=data_vars.end(); ++i)
       {
-<<<<<<< HEAD
-        data::data_expression d;
-        if (use_internal_rewrite_format)
-        { 
-          d=data::data_expression(r.rewrite_internal((atermpp::aterm)*i));
-        }
-        else
-        {
-          d=data::data_expression(r(*i));
-=======
         atermpp::aterm_appl d;
         if (use_internal_rewrite_format)
         {
@@ -603,19 +550,11 @@
         else
         {
           d=r(*i,sigma);
->>>>>>> a907a07f
         }
 
         if (*i!=d)
         {
           saved_substitutions[*i]=d;
-<<<<<<< HEAD
-          r.clear_internally_associated_value(*i);
-        }
-      }
-
-      pbes_expression expr = pbes_expression_substitute_and_rewrite(arg(p), data, r, use_internal_rewrite_format);
-=======
           // r.clear_internally_associated_value(*i);
           if (use_internal_rewrite_format)
           {
@@ -629,7 +568,6 @@
       }
 
       pbes_expression expr = pbes_expression_substitute_and_rewrite(arg(p), data, r, use_internal_rewrite_format,sigma,sigma_internal);
->>>>>>> a907a07f
 
       data::set_identifier_generator variable_name_generator;
       variable_name_generator.add_identifiers(pbes_system::find_identifiers(expr));
@@ -693,11 +631,7 @@
                       std::cerr << "Used " << no_variables << " variables when eliminating existential quantifier\n";
                       if (!use_internal_rewrite_format)
                       {
-<<<<<<< HEAD
-                        std::cerr << "Vars: " << data::pp(data_vars) << "\nExpression: " << mcrl2::core::pp(*t) << std::endl;
-=======
                         std::cerr << "Vars: " << data::pp(data_vars) << "\nExpression: " << mcrl2::pbes_system::pp(*t) << std::endl;
->>>>>>> a907a07f
                       }
                     }
                     new_data_vars = atermpp::push_front(new_data_vars, new_variable);
@@ -706,11 +640,7 @@
                   const data::data_expression d((!function_arguments.empty())?
                                     static_cast<data::data_expression>(data::application(*rf, reverse(function_arguments))):
                                     static_cast<data::data_expression>(*rf));
-<<<<<<< HEAD
-                  r.set_internally_associated_value(*i,d);
-=======
                   //r.set_internally_associated_value(*i,d);
->>>>>>> a907a07f
                   // sigma[*i]=d;
                   if (use_internal_rewrite_format)
                   {
@@ -722,9 +652,6 @@
                   }
                   pbes_expression rt(pbes_expression_substitute_and_rewrite(*t,data,r,use_internal_rewrite_format,sigma,sigma_internal));
                   // sigma[*i] = *i; // erase *i
-<<<<<<< HEAD
-                  r.clear_internally_associated_value(*i);
-=======
                   // r.clear_internally_associated_value(*i);
                   if (use_internal_rewrite_format)
                   {
@@ -734,7 +661,6 @@
                   {
                     sigma[*i]= *i;
                   }
->>>>>>> a907a07f
                   if (is_pbes_true(rt)) /* the resulting expression is true, so we can terminate */
                   {
                     restore_saved_substitution(saved_substitutions,r,use_internal_rewrite_format,sigma,sigma_internal);
@@ -781,11 +707,7 @@
     if (use_internal_rewrite_format)
     {
       atermpp::term_list< data::data_expression > expressions(r.rewrite_internal_list(
-<<<<<<< HEAD
-            atermpp::term_list< atermpp::aterm_appl >(current_parameters.begin(), current_parameters.end())));
-=======
             atermpp::term_list< atermpp::aterm_appl >(current_parameters.begin(), current_parameters.end()),sigma_internal));
->>>>>>> a907a07f
       parameters=data::data_expression_list(expressions.begin(), expressions.end());
     }
     else
@@ -793,11 +715,7 @@
       for (data::data_expression_list::const_iterator l=current_parameters.begin();
            l != current_parameters.end(); ++l)
       {
-<<<<<<< HEAD
-        parameters = atermpp::push_front(parameters, (data::data_expression)r(*l));
-=======
         parameters = atermpp::push_front(parameters, (data::data_expression)r(*l,sigma));
->>>>>>> a907a07f
       }
       parameters = atermpp::reverse(parameters);
     }
@@ -808,21 +726,12 @@
     // p is a data::data_expression
     if (use_internal_rewrite_format)
     {
-<<<<<<< HEAD
-      data::data_expression d = (data::data_expression)r.rewrite_internal((atermpp::aterm)p);
-      if (d==r.internal_true)
-      {
-        result = pbes_expr::true_();
-      }
-      else if (d==r.internal_false)
-=======
       data::data_expression d = (data::data_expression)r.rewrite_internal((atermpp::aterm)p,sigma_internal);
       if (d==r.get_rewriter().internal_true)
       {
         result = pbes_expr::true_();
       }
       else if (d==r.get_rewriter().internal_false)
->>>>>>> a907a07f
       {
         result = pbes_expr::false_();
       }
@@ -833,13 +742,7 @@
     }
     else
     {
-<<<<<<< HEAD
-// ATfprintf(stderr,"Problematic term %t\n",(ATermAppl)p);
-// ATfprintf(stderr,"Problematic rewritten term %t\n",(ATermAppl)r(p));
-      data::data_expression d(r(p));
-=======
       data::data_expression d(r(p,sigma));
->>>>>>> a907a07f
       if (d == data::sort_bool::true_())
       {
         result = pbes_expr::true_();
