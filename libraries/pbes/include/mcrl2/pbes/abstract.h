--- conflicted
+++ resolved
@@ -14,11 +14,6 @@
 
 #include <algorithm>
 #include <iostream>
-<<<<<<< HEAD
-#include "mcrl2/utilities/algorithm.h"
-#include "mcrl2/data/find.h"
-=======
->>>>>>> a907a07f
 #include "mcrl2/pbes/builder.h"
 #include "mcrl2/pbes/pbes.h"
 #include "mcrl2/pbes/detail/pbes_parameter_map.h"
@@ -119,11 +114,7 @@
 
 
 /// \brief Algorithm class for the abstract algorithm
-<<<<<<< HEAD
-class pbes_abstract_algorithm: public utilities::algorithm
-=======
 class pbes_abstract_algorithm
->>>>>>> a907a07f
 {
   public:
     /// \brief Runs the algorithm.
