--- conflicted
+++ resolved
@@ -17,20 +17,11 @@
 #include <utility>
 #include <vector>
 #include "mcrl2/core/print.h"
-<<<<<<< HEAD
-#include "mcrl2/core/data_implementation.h"
-#include "mcrl2/data/find.h"
-#include "mcrl2/data/rewriter.h"
-#include "mcrl2/data/term_traits.h"
-#include "mcrl2/pbes/utility.h"
-#include "mcrl2/pbes/gauss.h"
-=======
 #include "mcrl2/new_data/detail/data_implementation.h"
 #include "mcrl2/new_data/find.h"
 #include "mcrl2/new_data/rewriter.h"
 #include "mcrl2/new_data/expression_traits.h"
 #include "mcrl2/new_data/mutable_substitution_adapter.h"
->>>>>>> 3fb7bde6
 #include "mcrl2/pbes/pbes_expression_with_variables.h"
 #include "mcrl2/pbes/detail/boolean_simplify_builder.h"
 #include "mcrl2/pbes/detail/simplify_rewrite_builder.h"
@@ -108,7 +99,6 @@
   /// \brief A rewriter that brings PBES expressions into PFNF normal form.
   template <typename Term>
   class pfnf_rewriter
-<<<<<<< HEAD
   {
     public:
       /// \brief The term type
@@ -174,154 +164,6 @@
       /// \param x A term
       /// \return The rewrite result.
       term_type operator()(const term_type& x)
-      {
-        typedef data::rewriter_map<std::map<variable_type, data_term_type> > substitution_map;
-        substitution_map sigma;
-        detail::enumerate_quantifiers_builder<Term, DataRewriter, DataEnumerator, substitution_map> r(m_rewriter, m_enumerator, m_enumerate_infinite_sorts);
-        term_type result = r(x, sigma);
-#ifdef MCRL2_ENUMERATE_QUANTIFIERS_REWRITER_DEBUG
-std::cerr << core::pp(x) << " -> " << core::pp(result) << std::endl;
-#endif
-        return result;
-      }
-
-      /// \brief Rewrites a pbes expression.
-      /// \param x A term
-      /// \param sigma A substitution function
-      /// \return The rewrite result.
-      template <typename SubstitutionFunction>
-      term_type operator()(const term_type& x, SubstitutionFunction& sigma)
-      {
-        detail::enumerate_quantifiers_builder<Term, DataRewriter, DataEnumerator, SubstitutionFunction> r(m_rewriter, m_enumerator, m_enumerate_infinite_sorts);
-        term_type result = r(x, sigma);
-#ifdef MCRL2_ENUMERATE_QUANTIFIERS_REWRITER_DEBUG
-std::cerr << core::pp(x) << " -> " << core::pp(result) << sigma.to_string() << std::endl;
-#endif
-        return result;
-      }
-  };
-
-  /// \brief A specialization for pbes_expression. It uses pbes_expression_with_variables internally.
-  template <typename DataRewriter, typename DataEnumerator>
-  class enumerate_quantifiers_rewriter<pbes_expression, DataRewriter, DataEnumerator>
-  {
-    protected:
-      /// \brief Rewriter with term type pbes_expression_with_variables
-      enumerate_quantifiers_rewriter<pbes_expression_with_variables, DataRewriter, DataEnumerator> m_rewriter;
-
-    public:
-      /// \brief The term type
-      typedef pbes_expression term_type;
-
-      /// \brief The data term type
-      typedef typename core::term_traits<term_type>::data_term_type data_term_type;
-
-      /// \brief The variable type
-      typedef typename core::term_traits<term_type>::variable_type variable_type;
-
-      /// \brief Constructor
-      /// \param r A data rewriter
-      /// \param e A data enumerator
-      /// \param enumerate_infinite_sorts If true, quantifier variables of infinite sort are enumerated.
-      enumerate_quantifiers_rewriter(const DataRewriter& r, const DataEnumerator& e, bool enumerate_infinite_sorts = true)
-        : m_rewriter(r, e, enumerate_infinite_sorts)
-      {}
-=======
-  {
-    public:
-      /// \brief The term type
-      typedef typename core::term_traits<Term>::term_type term_type;
-
-      /// \brief The variable type
-      typedef typename core::term_traits<Term>::variable_type variable_type;
->>>>>>> 3fb7bde6
-
-      /// \brief Rewrites a pbes expression.
-      /// \param x A term
-      /// \return The rewrite result.
-      term_type operator()(const term_type& x)
-      {
-<<<<<<< HEAD
-        return m_rewriter(pbes_expression_with_variables(x, data::data_variable_list()));
-=======
-        pbes_system::detail::pfnf_visitor<term_type> visitor;
-        visitor.visit(x);
-        return visitor.evaluate();
->>>>>>> 3fb7bde6
-      }
-
-      /// \brief Rewrites a pbes expression.
-      /// \param x A term
-      /// \param sigma A substitution function
-      /// \return The rewrite result.
-      template <typename SubstitutionFunction>
-<<<<<<< HEAD
-      term_type operator()(const term_type& x, SubstitutionFunction& sigma)
-      {
-        return m_rewriter(pbes_expression_with_variables(x, data::data_variable_list()), sigma);
-      }
-  };
-
-  /// \brief The simplifying pbes rewriter used in pbes2bool.
-  class simplify_rewriter_jfg
-  {
-    data::rewriter datar;
-
-    public:
-      /// \brief Constructor
-      /// \param data A data specification
-      simplify_rewriter_jfg(const data::data_specification& data)
-        : datar(data)
-      { }
-
-      /// \brief Rewrites a pbes expression.
-      /// \param p A PBES expression
-      /// \return The rewrite result.
-      pbes_expression operator()(pbes_expression p)
-=======
-      term_type operator()(const term_type& x, SubstitutionFunction sigma)
-      {
-        return sigma(this->operator()(x));
-      }
-  };
-
-  /// \brief A rewriter that simplifies expressions and eliminates quantifiers using enumeration.
-  template <typename Term, typename DataRewriter, typename DataEnumerator>
-  class enumerate_quantifiers_rewriter
-  {
-    protected:
-      /// \brief A data rewriter
-      DataRewriter m_rewriter;
-
-      /// \brief A data enumerator
-      DataEnumerator m_enumerator;
-
-      /// \brief If true, quantifier variables of infinite sort are enumerated.
-      bool m_enumerate_infinite_sorts;
-
-    public:
-      /// \brief The term type
-      typedef typename core::term_traits<Term>::term_type term_type;
-
-      /// \brief The data term type
-      typedef typename core::term_traits<Term>::data_term_type data_term_type;
-
-      /// \brief The variable type
-      typedef typename core::term_traits<Term>::variable_type variable_type;
-
-      /// \brief Constructor
-      /// \param r A data rewriter
-      /// \param e A data enumerator
-      /// \param enumerate_infinite_sorts Determines if quantifier variables of infinte sorts are enumerated
-      enumerate_quantifiers_rewriter(const DataRewriter& r, const DataEnumerator& e, bool enumerate_infinite_sorts = true)
-        : m_rewriter(r), m_enumerator(e), m_enumerate_infinite_sorts(enumerate_infinite_sorts)
-      {}
-
-      /// \brief Rewrites a pbes expression.
-      /// \param x A term
-      /// \return The rewrite result.
-      term_type operator()(const term_type& x)
->>>>>>> 3fb7bde6
       {
         typedef new_data::mutable_substitution<variable_type, data_term_type> substitution_function;
         substitution_function sigma;
@@ -332,61 +174,6 @@
 #endif
         return result;
       }
-<<<<<<< HEAD
-  };
-
-  /// \brief The substituting pbes rewriter used in pbes2bool.
-  class substitute_rewriter_jfg
-  {
-    data::rewriter& datar_;
-    const data::data_specification& data_spec;
-
-    public:
-      /// \brief Constructor
-      /// \param datar A data rewriter
-      /// \param data A data specification
-      substitute_rewriter_jfg(data::rewriter& datar, const data::data_specification& data)
-        : datar_(datar), data_spec(data)
-      { }
-
-      /// \brief Rewrites a pbes expression.
-      /// \param p A PBES expression
-      /// \return The rewrite result.
-      pbes_expression operator()(pbes_expression p)
-      {
-        return pbes_expression_substitute_and_rewrite(p, data_spec, datar_.get_rewriter(), false);
-      }
-  };
-
-  /// \brief A pbes rewriter that uses a bdd based prover internally.
-  class pbessolve_rewriter
-  {
-    data::rewriter datar_;
-    const data::data_specification& data_spec;
-    int n;
-    data_variable_list fv;
-    boost::shared_ptr<BDD_Prover> prover;
-
-    public:
-      /// \brief Constructor
-      /// \param datar A data rewriter
-      /// \param data A data specification
-      /// \param rewrite_strategy A rewrite strategy
-      /// \param solver_type An SMT solver type
-      pbessolve_rewriter(const data::rewriter& datar, const data::data_specification& data, RewriteStrategy rewrite_strategy, SMT_Solver_Type solver_type)
-        : datar_(datar),
-          data_spec(data),
-          n(0),
-          prover(new BDD_Prover(data_spec, rewrite_strategy, 0, false, solver_type, false))
-      { }
-
-      /// \brief Rewrites a pbes expression.
-      /// \param p A PBES expression
-      /// \return The rewrite result.
-      pbes_expression operator()(pbes_expression p)
-      {
-        return pbes_expression_simplify(p, &n, &fv, prover.get());
-=======
 
       /// \brief Rewrites a pbes expression.
       /// \param x A term
@@ -447,7 +234,6 @@
       term_type operator()(const term_type& x, SubstitutionFunction sigma)
       {
         return m_rewriter(pbes_expression_with_variables(x, new_data::variable_list()), sigma);
->>>>>>> 3fb7bde6
       }
   };
 
