// Author(s): Wieger Wesselink
// Copyright: see the accompanying file COPYING or copy at
// https://svn.win.tue.nl/trac/MCRL2/browser/trunk/COPYING
//
// Distributed under the Boost Software License, Version 1.0.
// (See accompanying file LICENSE_1_0.txt or copy at
// http://www.boost.org/LICENSE_1_0.txt)
//
/// \file mcrl2/pbes/detail/lps2pbes_e.h
/// \brief add your file description here.

#ifndef MCRL2_PBES_DETAIL_LPS2PBES_E_H
#define MCRL2_PBES_DETAIL_LPS2PBES_E_H

#include "mcrl2/pbes/detail/lps2pbes_rhs.h"

namespace mcrl2 {

namespace pbes_system {

namespace detail {

template <typename TermTraits>
<<<<<<< HEAD
atermpp::vector<pbes_equation> E(const state_formulas::state_formula& x0,
=======
std::vector<pbes_equation> E(const state_formulas::state_formula& x0,
>>>>>>> 1c0f9828
                                 const state_formulas::state_formula& x,
                                 const lps::linear_process& lps,
                                 data::set_identifier_generator& id_generator,
                                 const data::variable& T,
                                 TermTraits tr
                                );

template <typename Derived, typename TermTraits>
struct e_traverser: public state_formulas::state_formula_traverser<Derived>
{
  typedef state_formulas::state_formula_traverser<Derived> super;
  using super::enter;
  using super::leave;
  using super::operator();

#if BOOST_MSVC
#include "mcrl2/core/detail/traverser_msvc.inc.h"
#endif

  typedef std::vector<pbes_equation> result_type;

  const state_formulas::state_formula& phi0; // the original formula
  const lps::linear_process& lps;
  data::set_identifier_generator& id_generator;
  const data::variable& T;
  std::vector<result_type> result_stack;

  e_traverser(const state_formulas::state_formula& phi0_,
              const lps::linear_process& lps_,
              data::set_identifier_generator& id_generator_,
              const data::variable& T_,
<<<<<<< HEAD
              TermTraits tr
=======
              TermTraits
>>>>>>> 1c0f9828
             )
    : phi0(phi0_), lps(lps_), id_generator(id_generator_), T(T_)
  {}

  Derived& derived()
  {
    return static_cast<Derived&>(*this);
  }

  void push(const result_type& x)
  {
    result_stack.push_back(x);
  }

  result_type& top()
  {
    return result_stack.back();
  }

  const result_type& top() const
  {
    return result_stack.back();
  }

  result_type pop()
  {
    result_type result = top();
    result_stack.pop_back();
    return result;
  }

  bool is_timed() const
  {
    return T != data::variable();
  }

  // the empty equation list
  result_type epsilon() const
  {
    return result_type();
  }

  void leave(const data::data_expression&)
  {
    push(epsilon());
  }

  void leave(const state_formulas::true_&)
  {
    push(epsilon());
  }

  void leave(const state_formulas::false_&)
  {
    push(epsilon());
  }

  void operator()(const state_formulas::not_&)
  {
    throw mcrl2::runtime_error("e_traverser: negation is not supported!");
  }

  void leave(const state_formulas::and_&)
  {
    std::vector<pbes_equation> right = pop();
    std::vector<pbes_equation> left = pop();
    push(left + right);
  }

  void leave(const state_formulas::or_&)
  {
    std::vector<pbes_equation> right = pop();
    std::vector<pbes_equation> left = pop();
    push(left + right);
  }

  void operator()(const state_formulas::imp&)
  {
    throw mcrl2::runtime_error("e_traverser: implication is not supported!");
  }

  void leave(const state_formulas::forall&)
  {
    // skip
  }

  void leave(const state_formulas::exists&)
  {
    // skip
  }

  void leave(const state_formulas::must&)
  {
    // skip
  }

  void leave(const state_formulas::may&)
  {
    // skip
  }

  void leave(const state_formulas::yaled&)
  {
    push(epsilon());
  }

  void leave(const state_formulas::yaled_timed&)
  {
    push(epsilon());
  }

  void leave(const state_formulas::delay&)
  {
    push(epsilon());
  }

  void leave(const state_formulas::delay_timed&)
  {
    push(epsilon());
  }

  void leave(const state_formulas::variable&)
  {
    push(epsilon());
  }

  template <typename Expr>
  void handle_mu_nu(const Expr& x, const fixpoint_symbol& sigma)
  {
    using atermpp::detail::operator+;
    core::identifier_string X = x.name();
    data::variable_list xf = detail::mu_variables(x);
    data::variable_list xp = lps.process_parameters();
    state_formulas::state_formula phi = x.operand();
    data::variable_list e = xf + xp + Par(X, data::variable_list(), phi0);
    e = is_timed() ? T + e : e;
    propositional_variable v(X, e);
    pbes_expression expr = detail::RHS(phi0, phi, lps, id_generator, T, TermTraits());
    pbes_equation eqn(sigma, v, expr);
<<<<<<< HEAD
    push(atermpp::vector<pbes_equation>() + eqn + E(phi0, phi, lps, id_generator, T, TermTraits()));
=======
    push(std::vector<pbes_equation>() + eqn + E(phi0, phi, lps, id_generator, T, TermTraits()));
>>>>>>> 1c0f9828
  }

  void operator()(const state_formulas::nu& x)
  {
    handle_mu_nu(x, fixpoint_symbol::nu());
  }

  void operator()(const state_formulas::mu& x)
  {
    handle_mu_nu(x, fixpoint_symbol::mu());
  }
};

template <template <class, class> class Traverser, typename TermTraits>
struct apply_e_traverser: public Traverser<apply_e_traverser<Traverser, TermTraits>, TermTraits>
{
  typedef Traverser<apply_e_traverser<Traverser, TermTraits>, TermTraits> super;
  using super::enter;
  using super::leave;
  using super::operator();

  apply_e_traverser(const state_formulas::state_formula& phi0,
                    const lps::linear_process& lps,
                    data::set_identifier_generator& id_generator,
                    const data::variable& T,
                    TermTraits tr
                   )
    : super(phi0, lps, id_generator, T, tr)
  {}

#ifdef BOOST_MSVC
#include "mcrl2/core/detail/traverser_msvc.inc.h"
#endif
};

template <typename TermTraits>
<<<<<<< HEAD
inline
atermpp::vector<pbes_equation> E(const state_formulas::state_formula& x0,
=======
std::vector<pbes_equation> E(const state_formulas::state_formula& x0,
>>>>>>> 1c0f9828
                                 const state_formulas::state_formula& x,
                                 const lps::linear_process& lps,
                                 data::set_identifier_generator& id_generator,
                                 const data::variable& T,
                                 TermTraits tr
                                )
{
  apply_e_traverser<e_traverser, TermTraits> f(x0, lps, id_generator, T, tr);
  f(x);
  assert(f.result_stack.size() == 1);
  return f.top();
}

template <typename TermTraits>
<<<<<<< HEAD
atermpp::vector<pbes_equation> E_structured(const state_formulas::state_formula& x0,
=======
std::vector<pbes_equation> E_structured(const state_formulas::state_formula& x0,
>>>>>>> 1c0f9828
                                            const state_formulas::state_formula& x,
                                            const lps::linear_process& lps,
                                            data::set_identifier_generator& id_generator,
                                            data::set_identifier_generator& propvar_generator,
                                            const data::variable& T,
                                            TermTraits tr
                                           );

template <typename Derived, typename TermTraits>
struct e_structured_traverser: public e_traverser<Derived, TermTraits>
{
  typedef e_traverser<Derived, TermTraits> super;
  using super::enter;
  using super::leave;
  using super::operator();
  using super::push;
  using super::top;
  using super::pop;
  using super::is_timed;
  using super::epsilon;
  using super::phi0;
  using super::lps;
  using super::id_generator;
  using super::T;

#if BOOST_MSVC
#include "mcrl2/core/detail/traverser_msvc.inc.h"
#endif

  // typedef std::vector<pbes_equation> result_type;

  data::set_identifier_generator& propvar_generator;

  e_structured_traverser(const state_formulas::state_formula& phi0,
                         const lps::linear_process& lps,
                         data::set_identifier_generator& id_generator,
                         data::set_identifier_generator& propvar_generator_,
                         const data::variable& T,
                         TermTraits tr
                        )
    : super(phi0, lps, id_generator, T, tr),
    	propvar_generator(propvar_generator_)
  {}

  Derived& derived()
  {
    return static_cast<Derived&>(*this);
  }

  template <typename Expr>
  void handle_mu_nu(const Expr& x, const fixpoint_symbol& sigma)
  {
    using atermpp::detail::operator+;
    core::identifier_string X = x.name();
    data::variable_list xf = detail::mu_variables(x);
    data::variable_list xp = lps.process_parameters();
    state_formulas::state_formula phi = x.operand();
    data::variable_list d = xf + xp + Par(X, data::variable_list(), phi0);
    d = is_timed() ? T + d : d;
    data::data_expression_list e = data::make_data_expression_list(d);
<<<<<<< HEAD
    propositional_variable v(X, e);
    atermpp::vector<pbes_equation> Z;
    pbes_expression expr = detail::RHS_structured(phi0, phi, lps, id_generator, propvar_generator, d, sigma, Z, T, TermTraits());
    pbes_equation eqn(sigma, v, expr);
    push(atermpp::vector<pbes_equation>() + eqn + Z + E_structured(phi0, phi, lps, id_generator, propvar_generator, T, TermTraits()));
=======
    propositional_variable v(X, d);
    std::vector<pbes_equation> Z;
    pbes_expression expr = detail::RHS_structured(phi0, phi, lps, id_generator, propvar_generator, d, sigma, Z, T, TermTraits());
    pbes_equation eqn(sigma, v, expr);
    push(std::vector<pbes_equation>() + eqn + Z + E_structured(phi0, phi, lps, id_generator, propvar_generator, T, TermTraits()));
>>>>>>> 1c0f9828
  }

  void operator()(const state_formulas::nu& x)
  {
    handle_mu_nu(x, fixpoint_symbol::nu());
  }

  void operator()(const state_formulas::mu& x)
  {
    handle_mu_nu(x, fixpoint_symbol::mu());
  }
};

template <template <class, class> class Traverser, typename TermTraits>
struct apply_e_structured_traverser: public Traverser<apply_e_structured_traverser<Traverser, TermTraits>, TermTraits>
{
  typedef Traverser<apply_e_structured_traverser<Traverser, TermTraits>, TermTraits> super;
  using super::enter;
  using super::leave;
  using super::operator();

  apply_e_structured_traverser(const state_formulas::state_formula& phi0,
                               const lps::linear_process& lps,
                               data::set_identifier_generator& id_generator,
                               data::set_identifier_generator& propvar_generator,
                               const data::variable& T,
                               TermTraits tr
                              )
    : super(phi0, lps, id_generator, propvar_generator, T, tr)
  {}

#ifdef BOOST_MSVC
#include "mcrl2/core/detail/traverser_msvc.inc.h"
#endif
};

template <typename TermTraits>
<<<<<<< HEAD
atermpp::vector<pbes_equation> E_structured(const state_formulas::state_formula& x0,
=======
std::vector<pbes_equation> E_structured(const state_formulas::state_formula& x0,
>>>>>>> 1c0f9828
                                            const state_formulas::state_formula& x,
                                            const lps::linear_process& lps,
                                            data::set_identifier_generator& id_generator,
                                            data::set_identifier_generator& propvar_generator,
                                            const data::variable& T,
                                            TermTraits tr
                                           )
{
  apply_e_structured_traverser<e_structured_traverser, TermTraits> f(x0, lps, id_generator, propvar_generator, T, tr);
  f(x);
  assert(f.result_stack.size() == 1);
  return f.top();
}

} // namespace detail

} // namespace pbes_system

} // namespace mcrl2

#endif // MCRL2_PBES_DETAIL_LPS2PBES_E_H<|MERGE_RESOLUTION|>--- conflicted
+++ resolved
@@ -21,11 +21,7 @@
 namespace detail {
 
 template <typename TermTraits>
-<<<<<<< HEAD
-atermpp::vector<pbes_equation> E(const state_formulas::state_formula& x0,
-=======
 std::vector<pbes_equation> E(const state_formulas::state_formula& x0,
->>>>>>> 1c0f9828
                                  const state_formulas::state_formula& x,
                                  const lps::linear_process& lps,
                                  data::set_identifier_generator& id_generator,
@@ -57,11 +53,7 @@
               const lps::linear_process& lps_,
               data::set_identifier_generator& id_generator_,
               const data::variable& T_,
-<<<<<<< HEAD
-              TermTraits tr
-=======
               TermTraits
->>>>>>> 1c0f9828
              )
     : phi0(phi0_), lps(lps_), id_generator(id_generator_), T(T_)
   {}
@@ -201,11 +193,7 @@
     propositional_variable v(X, e);
     pbes_expression expr = detail::RHS(phi0, phi, lps, id_generator, T, TermTraits());
     pbes_equation eqn(sigma, v, expr);
-<<<<<<< HEAD
-    push(atermpp::vector<pbes_equation>() + eqn + E(phi0, phi, lps, id_generator, T, TermTraits()));
-=======
     push(std::vector<pbes_equation>() + eqn + E(phi0, phi, lps, id_generator, T, TermTraits()));
->>>>>>> 1c0f9828
   }
 
   void operator()(const state_formulas::nu& x)
@@ -242,12 +230,7 @@
 };
 
 template <typename TermTraits>
-<<<<<<< HEAD
-inline
-atermpp::vector<pbes_equation> E(const state_formulas::state_formula& x0,
-=======
 std::vector<pbes_equation> E(const state_formulas::state_formula& x0,
->>>>>>> 1c0f9828
                                  const state_formulas::state_formula& x,
                                  const lps::linear_process& lps,
                                  data::set_identifier_generator& id_generator,
@@ -262,11 +245,7 @@
 }
 
 template <typename TermTraits>
-<<<<<<< HEAD
-atermpp::vector<pbes_equation> E_structured(const state_formulas::state_formula& x0,
-=======
 std::vector<pbes_equation> E_structured(const state_formulas::state_formula& x0,
->>>>>>> 1c0f9828
                                             const state_formulas::state_formula& x,
                                             const lps::linear_process& lps,
                                             data::set_identifier_generator& id_generator,
@@ -327,19 +306,11 @@
     data::variable_list d = xf + xp + Par(X, data::variable_list(), phi0);
     d = is_timed() ? T + d : d;
     data::data_expression_list e = data::make_data_expression_list(d);
-<<<<<<< HEAD
-    propositional_variable v(X, e);
-    atermpp::vector<pbes_equation> Z;
-    pbes_expression expr = detail::RHS_structured(phi0, phi, lps, id_generator, propvar_generator, d, sigma, Z, T, TermTraits());
-    pbes_equation eqn(sigma, v, expr);
-    push(atermpp::vector<pbes_equation>() + eqn + Z + E_structured(phi0, phi, lps, id_generator, propvar_generator, T, TermTraits()));
-=======
     propositional_variable v(X, d);
     std::vector<pbes_equation> Z;
     pbes_expression expr = detail::RHS_structured(phi0, phi, lps, id_generator, propvar_generator, d, sigma, Z, T, TermTraits());
     pbes_equation eqn(sigma, v, expr);
     push(std::vector<pbes_equation>() + eqn + Z + E_structured(phi0, phi, lps, id_generator, propvar_generator, T, TermTraits()));
->>>>>>> 1c0f9828
   }
 
   void operator()(const state_formulas::nu& x)
@@ -377,11 +348,7 @@
 };
 
 template <typename TermTraits>
-<<<<<<< HEAD
-atermpp::vector<pbes_equation> E_structured(const state_formulas::state_formula& x0,
-=======
 std::vector<pbes_equation> E_structured(const state_formulas::state_formula& x0,
->>>>>>> 1c0f9828
                                             const state_formulas::state_formula& x,
                                             const lps::linear_process& lps,
                                             data::set_identifier_generator& id_generator,
