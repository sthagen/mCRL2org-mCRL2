--- conflicted
+++ resolved
@@ -17,14 +17,8 @@
                       const std::string& msg, 
                       const bool /* print_time_information */)
 {
-<<<<<<< HEAD
-  emit logMessage(QString::fromStdString(log_level_to_string(level)), 
-                  QString::fromStdString(hint), 
-                  QDateTime::fromSecsSinceEpoch(timestamp),
-=======
   emit logMessage(QString::fromStdString(log_level_to_string(level)),
-                  QDateTime::fromTime_t(timestamp), 
->>>>>>> 8d7adf18
+                  QDateTime::fromSecsSinceEpoch(timestamp), 
                   QString::fromStdString(msg));
 }
 
