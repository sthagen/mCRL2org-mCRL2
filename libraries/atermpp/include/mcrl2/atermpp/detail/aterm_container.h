// Author(s): Maurice Laveaux
// Copyright: see the accompanying file COPYING or copy at
// https://github.com/mCRL2org/mCRL2/blob/master/COPYING
//
// Distributed under the Boost Software License, Version 1.0.
// (See accompanying file LICENSE_1_0.txt or copy at
// http://www.boost.org/LICENSE_1_0.txt)
//

#ifndef MCRL2_ATERMPP_DETAIL_ATERM_CONTAINER_H
#define MCRL2_ATERMPP_DETAIL_ATERM_CONTAINER_H

#include <stack>
#include <type_traits>
#include "mcrl2/atermpp/aterm_core.h"
#include "mcrl2/atermpp/detail/aterm_core.h"
#include "mcrl2/atermpp/detail/aterm_pool_storage_implementation.h"
#include "mcrl2/utilities/noncopyable.h"

namespace atermpp
{

typedef std::stack<std::reference_wrapper<detail::_aterm>> term_mark_stack;

inline void mark_term(const aterm_core& t, term_mark_stack& todo)
{
  if (t.defined())
  {
    detail::mark_term(*atermpp::detail::address(t),todo);
  }
}


namespace detail
{

/// \brief Provides safe storage of unprotected_aterm_core instances in a container by marking
///        them during garbage collection.
/// 
/// \details Can not be inherited since it is being registered during construction and the 
///          vptr is being updated by inherited classes otherwise.
class aterm_container final : private mcrl2::utilities::noncopyable
{
public:
  aterm_container(std::function<void(term_mark_stack&)> mark_func, std::function<std::size_t()> size_func);
  ~aterm_container();

  /// \brief Ensure that all the terms in the containers.
  void mark(term_mark_stack& todo) const
  {
    mark_func(todo);
  }

  inline std::size_t size() const 
  {
    return size_func();
  }

private:
  std::function<void(term_mark_stack&)> mark_func;
  std::function<std::size_t()> size_func;
};

template<class T, typename Type = void >  
class reference_aterm;


template<class T>
struct is_pair_helper : public std::false_type
{};

template<class T, class U>
struct is_pair_helper<std::pair<T,U> > : public std::true_type
{};

template<class T>
struct is_pair : public is_pair_helper<typename std::decay<T>::type >
{};

template<class T>
struct is_reference_aterm_helper : public std::false_type
{};

template<class T>
struct is_reference_aterm_helper<reference_aterm<T> > : public std::true_type
{};

template<class T>
struct is_reference_aterm : public is_reference_aterm_helper<typename std::decay<T>::type >
{};

/// \brief Base class that should not be used. 
template<class T, typename Type >
class reference_aterm
{
protected:
  typedef typename std::decay<T>::type T_type;
  T_type m_t;
public:
  reference_aterm() = default;

  reference_aterm(const T_type& other) noexcept
   : m_t(other)
  { }
 
  template <class... Args>
  reference_aterm(Args&&... args) noexcept
   : m_t(std::forward<Args>(args)...)
  { }
 
  template <class... Args>
  reference_aterm(const Args&... args) noexcept
   : m_t(args...)
  { }
 
  reference_aterm(T_type&& other) noexcept
   : m_t(std::forward(other))
  {}

  const reference_aterm& operator=(const T_type& other) noexcept
  {
    static_assert(std::is_base_of<aterm_core, T_type>::value);
    m_t=other;
    return m_t;
  }

  const reference_aterm& operator=(T_type&& other) noexcept
  {
    static_assert(std::is_base_of<aterm_core, T_type>::value);
    m_t = std::forward(other);
    return m_t;
  }

  /// Converts implicitly to a protected term of type T.
  operator T_type&()
  {
    return m_t;
  }

  operator const T_type&() const
  {
    return m_t;
  }

  /// For types that are not a std::pair, or a type convertible to an aterm_core
  /// it is necessary that a dedicated mark function is provided that calls mark_term
  /// on all aterm_core types in the class T, when this class is stored in an atermpp container.
  /// See below for an example, where the code is given for pairs, aterms and built in types.
  /// The container is traversed during garbage collection, such that all terms in these
  /// containers are protected individually, without putting them all explicitly in 
  /// protection sets. 
  void mark(std::stack<std::reference_wrapper<detail::_aterm>>& todo) const
  {
    m_t.mark(todo);
  }

};

/// \brief A reference aterm_core applied to fundamental types, such as int, bool. Nothing needs to happen with such
///       terms. But a special class is needed, because such types are not classes, and we cannot derive from it.
template<class T>
class reference_aterm < T, typename std::enable_if<std::is_fundamental<typename std::decay<T>::type>::value>::type >
{
protected:
  typedef typename std::decay<T>::type T_type;
  T_type m_t;

public:

  /// \brief Default constructor.
  reference_aterm() noexcept = default;
  
  reference_aterm(const T& other) noexcept
   : m_t(other)
  { }
  
  reference_aterm(T_type&& other) noexcept  
   : m_t(std::move(other))
  {} 
  
  const T& operator=(const T& other) noexcept
  {
    m_t=other;
    return m_t;
  }

  const T& operator=(T&& other) noexcept
  {
    m_t = std::move(other);
    return m_t;
  }

  /// Converts implicitly to a protected term of type T.
  operator T&()
  {
    return m_t;
  } 

  operator const T&() const
  {
    return m_t;
  }

  void mark(std::stack<std::reference_wrapper<detail::_aterm>>& /* todo */) const
  {
    /* Do nothing */
  } 

  bool operator==(const reference_aterm& other) const
  {
    return m_t==other.m_t;
  }

};

/// \brief An unprotected term that is stored inside an aterm_container.
template<typename T>
class reference_aterm<T, typename std::enable_if<std::is_base_of<aterm_core, T>::value>::type> : public unprotected_aterm_core
{
public:
  /// \brief Default constructor.
  reference_aterm() noexcept = default;

  explicit reference_aterm(const unprotected_aterm_core& other) noexcept
  {
    m_term = detail::address(other);
  }

  reference_aterm(const T& other) noexcept
   : unprotected_aterm_core(detail::address(other))
  { }

  reference_aterm(unprotected_aterm_core&& other) noexcept
   : unprotected_aterm_core(detail::address(other))
  {
  }

<<<<<<< HEAD
  const reference_aterm& operator=(const unprotected_aterm_core& other) noexcept;

  const reference_aterm& operator=(unprotected_aterm_core&& other) noexcept;
=======
  const reference_aterm& operator=(const unprotected_aterm& other) noexcept;
  const reference_aterm& operator=(unprotected_aterm&& other) noexcept;
>>>>>>> 6b498fe0

  /// Converts implicitly to a protected term of type T.
  operator T&()
  {
    static_assert(std::is_base_of<aterm_core, T>::value,"Term must be derived from an aterm_core");
    static_assert(sizeof(T)==sizeof(std::size_t),"Term derived from an aterm_core must not have extra fields");
    return reinterpret_cast<T&>(*this);
  }

  operator const T&() const
  {
    static_assert(std::is_base_of<aterm_core, T>::value,"Term must be derived from an aterm_core");
    static_assert(sizeof(T)==sizeof(std::size_t),"Term derived from an aterm_core must not have extra fields");
    return reinterpret_cast<const T&>(*this);

  }

  void mark(std::stack<std::reference_wrapper<detail::_aterm>>& todo) const
  {
    if (defined())
    {
      mark_term(*m_term,todo);
    }
  }
};

template<typename T>
typename std::pair<typename std::conditional<is_reference_aterm<typename T::first_type>::value,
                                                      typename T::first_type,
                                                      reference_aterm< typename T::first_type > >::type,
                                          typename std::conditional<is_reference_aterm<typename T::second_type>::value,
                                                      typename T::second_type,
                                                      reference_aterm< typename T::second_type > >::type >
reference_aterm_pair_constructor_helper(const T& other)
{
  if constexpr (is_reference_aterm<typename T::first_type>::value && is_reference_aterm<typename T::second_type>::value)
  {
    return other; 
  }
  else if constexpr (is_reference_aterm<typename T::first_type>::value && !is_reference_aterm<typename T::second_type>::value)
  {
    return std::pair(other.first, reference_aterm<typename T::second_type>(other.second));
  }
  else if constexpr (!is_reference_aterm<typename T::first_type>::value && is_reference_aterm<typename T::second_type>::value)
  {
    return std::pair(reference_aterm<typename T::first_type>(other.first),other.second);
  }
  else 
  { 
    static_assert(!is_reference_aterm<typename T::first_type>::value && 
                  !is_reference_aterm<typename T::second_type>::value,"Logic error");
  
    return std::pair(reference_aterm<typename T::first_type>(other.first), reference_aterm<typename T::second_type>(other.second));
  }
}




/// \brief A pair that is stored into an atermpp container. This class takes care that all aterms that occur (recursively) inside
///        such a pair are marked, whears non-aterm_core types are not marked. 
template<typename T>
class reference_aterm<T, typename std::enable_if<is_pair<T>::value>::type > : 
                         public std::pair<typename std::conditional<is_reference_aterm<typename T::first_type>::value,
                                                      typename T::first_type,
                                                      reference_aterm< typename T::first_type > >::type, 
                                          typename std::conditional<is_reference_aterm<typename T::second_type>::value,
                                                      typename T::second_type,
                                                      reference_aterm< typename T::second_type > >::type >
{
protected:
  typedef std::pair<typename std::conditional<is_reference_aterm<typename T::first_type>::value,
                                          typename T::first_type,
                                          reference_aterm< typename T::first_type > >::type,
                    typename std::conditional<is_reference_aterm<typename T::second_type>::value,
                                          typename T::second_type,
                                          reference_aterm< typename T::second_type > >::type >  super;
  typedef T std_pair;

public:
  /// \brief Default constructor.
  reference_aterm() = default;

  reference_aterm(const reference_aterm& other)
    : super()
  {
    *this = other;
  }

  reference_aterm(const std_pair& other)
    : super(reference_aterm_pair_constructor_helper(other))
  {}

  reference_aterm(std_pair&& other)
   : super(reference_aterm<typename T::first_type >(std::move(other.first)),
           reference_aterm<typename T::second_type>(std::move(other.second)))
  {} 

  reference_aterm& operator=(const reference_aterm& other)
  {
    super::first=other.first;
    super::second=other.second;
    return *this;
  }

  const reference_aterm& operator=(const std_pair& other)
  {
    super::first=other.first;
    super::second=other.second;
    return *this;
  }

  reference_aterm& operator=(reference_aterm&& other)
  {
    super::first = std::move(other.first);
    super::second = std::move(other.second);
    return *this;
  }

  const reference_aterm& operator=(std_pair&& other)
  {
    super::first = other.first;
    super::second = other.second;
    return *this;
  }


  /// Converts implicitly to a protected term of type std::pair<T,U>..
  operator std_pair&()
  {
    return reinterpret_cast<std_pair>(*this);
  }

  operator const std_pair&() const
  {
    return *reinterpret_cast<std_pair const*>(this);
  }

  void mark(std::stack<std::reference_wrapper<detail::_aterm>>& todo) const
  {
    if constexpr (is_reference_aterm<typename T::first_type>::value)
    {
      super::first.mark(todo);
    }
    else 
    {
      reference_aterm<typename T::first_type>(super::first).mark(todo);
    }

    if constexpr (is_reference_aterm<typename T::second_type>::value)
    {
      super::second.mark(todo);
    }
    else 
    {
      reference_aterm<typename T::second_type>(super::second).mark(todo);
    }
  }
}; 

template<typename T, typename Allocator>
class aterm_allocator
{
public:
  using value_type = T;
  using size_type = std::size_t;
  using difference_type = std::ptrdiff_t;

  //static_assert(std::is_same_v<value_type, typename Allocator::value_type>, "Types should be equal");

  template <class U>
  struct rebind
  {
      typedef aterm_allocator<U, typename Allocator::template rebind<U>::other> other;
  };

  aterm_allocator() = default;

  /// \details The unused parameter is to make the interface equivalent
  ///          to the allocator.
  T* allocate(size_type n, const void* hint = nullptr)
  {
    return m_allocator.allocate(n, hint);
  }

  /// \details The unused parameter is to make the interface equivalent
  ///          to the allocator.
  void deallocate(T* p, size_type n);

  // Move assignment and construction is possible.
  aterm_allocator(aterm_allocator&&) = default;
  aterm_allocator& operator=(aterm_allocator&&) = default;

private:
  Allocator m_allocator;
};

template<typename Container>
class generic_aterm_container
{
public:
  /// \brief Constructor
  generic_aterm_container(const Container& container)
   : m_container(std::bind([&container](term_mark_stack& todo) {   
      // Marking contained terms.       
      for (const typename Container::value_type& element: container) 
      {
        static_assert(is_reference_aterm<reference_aterm<typename Container::value_type> >::value);
        if constexpr (is_reference_aterm<typename Container::value_type>::value)
        {
          static_assert(is_reference_aterm<typename Container::value_type >::value);
          element.mark(todo);
        }
        else
        {
          static_assert(!is_reference_aterm<typename Container::value_type >::value);
          reference_aterm<typename Container::value_type>(element).mark(todo);
        }
      }        
     }, std::placeholders::_1),
     std::bind([&container]() -> std::size_t {  
      // Return the number of elements in the container.
      return container.size();
     }))
  {}

  // Container is a reference so unclear what to do in these cases.
  generic_aterm_container(const generic_aterm_container&) = delete;
  generic_aterm_container(generic_aterm_container&&) = delete;

  // It is fine here if the container gets updated, but the functions stay the same.
  generic_aterm_container& operator=(const generic_aterm_container&) 
  {
    return *this;
  };

  generic_aterm_container& operator=(generic_aterm_container&) 
  {
    return *this;
  }

protected:
  aterm_container m_container;
};

} // namespace detail
} // namespace atermpp

namespace std
{

/// \brief specialization of the standard std::hash function.
template<class T>
struct hash<atermpp::detail::reference_aterm<T>>
{
  std::size_t operator()(const atermpp::detail::reference_aterm<T>& t) const
  {
    return std::hash<T>()(t);
  }
};

} // namespace std

#endif // MCRL2_ATERMPP_DETAIL_ATERM_CONTAINER_H<|MERGE_RESOLUTION|>--- conflicted
+++ resolved
@@ -235,14 +235,8 @@
   {
   }
 
-<<<<<<< HEAD
   const reference_aterm& operator=(const unprotected_aterm_core& other) noexcept;
-
   const reference_aterm& operator=(unprotected_aterm_core&& other) noexcept;
-=======
-  const reference_aterm& operator=(const unprotected_aterm& other) noexcept;
-  const reference_aterm& operator=(unprotected_aterm&& other) noexcept;
->>>>>>> 6b498fe0
 
   /// Converts implicitly to a protected term of type T.
   operator T&()
