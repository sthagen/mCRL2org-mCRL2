import os
import sys
import shutil
import platform
import multiprocessing

from util import *

#
# Print some info about the build
#
print "Building job {0} with label {1}, using compiler {2} and buildtype {3}".format(jobname, label, compiler, buildtype)

#
# Configuration axis: compiler
#
compilerflags = []
if compiler == 'clang':
  cc = which('clang')
  cpp = which('clang++')
elif compiler == 'gcc-oldest':
  cc = which('gcc-4.4')
  cpp = which('g++-4.4')
elif compiler == 'gcc-latest':
  cc = which('gcc-4.7')
  cpp = which('g++-4.7')
if compiler != 'default':
  if cc and cpp:
    compilerflags = ['-DCMAKE_C_COMPILER=' + cc, '-DCMAKE_CXX_COMPILER=' + cpp]
  else:
    log('Compiler not found: ' + compiler)
    sys.exit(1)

#
# Include experimental and deprecated tools when not building a redistributable
# package.
#
targetflags = []
if package not in ['nightly', 'official-release']:
  targetflags += ['-DMCRL2_ENABLE_EXPERIMENTAL=ON', '-DMCRL2_ENABLE_DEPRECATED=ON']
#
# Package for a proper mCRL2 release
#
packageflags = []
if package.startswith('official-release'):
  packageflags += ['-DMCRL2_PACKAGE_RELEASE=ON']

if label.startswith('windows'):
  packageflags += ['-DMSVC10_REDIST_DIR:PATH=C:\Program Files\Common Files\VC\Redist']
  
if label.startswith('macosx') and package in ['nightly', 'official-release']:
  packageflags += ['-DMCRL2_OSX_PACKAGE=ON'] # Needed for packaging relevant Boost headers (for compiling rewriter)

#
# Enable random tests for all builds.
#
testflags = ['-DMCRL2_ENABLE_RANDOM_TEST_TARGETS=ON']

#
# Do not run long tests if we're doing the ubuntu-amd64 clang maintainer 
# build (these time out because profiling is on in Clang).
#
if (label == 'ubuntu-amd64' and buildtype == 'Maintainer' and compiler == 'clang'):
  testflags += ['-DMCRL2_SKIP_LONG_TESTS=ON']
else:
  testflags += ['-DMCRL2_ENABLE_RANDOM_TEST_TARGETS=ON']

#
# For Windows, explicitly tell CMake which generator to use to avoid trouble
# with x86/x64 incompatibilities
#
generator = []
if label == 'windows-amd64':
  generator += ['-GNMake Makefiles']
elif label == 'windows-x86':
  generator += ['-GNMake Makefiles']

#
# If we are building the mCRL2-release job, run all tests
# Note that jobname is something like, i.e. including buildtype etc.
# mCRL2-release/buildtype=Maintainer,compiler=default,label=ubuntu-amd64
#
if jobname.split('/')[0].lower().find("release") <> -1:
  testflags += ['-DMCRL2_ENABLE_RELEASE_TEST_TARGETS=ON']

#
# Run CMake, take into account configuration axes.
#
if not os.path.exists(builddir):
  os.mkdir(builddir)
os.chdir(builddir)
<<<<<<< HEAD
cmake_command = ['cmake', 
                 srcdir, 
                 '-DCMAKE_BUILD_TYPE={0}'.format(buildtype), 
                 '-DMCRL2_STAGE_ROOTDIR={0}/stage'.format(builddir)] \
                 + targetflags \
                 + compilerflags \
                 + testflags \
                 + packageflags 
=======

# Using a stage dir breaks packaging for MacOSX. Ideally, we'd have a stage
# dir though, for easy debugging when something goes wrong during testing.
# To do so, re-add the following option:
#
# '-DMCRL2_STAGE_ROOTDIR={0}/stage'.format(builddir)

cmake_command = ['cmake', 
                 srcdir, 
                 '-DCMAKE_BUILD_TYPE={0}'.format(buildtype)] \
                + targetflags \
                + compilerflags \
                + testflags \
                + packageflags \
                + generator
>>>>>>> 23620a89
if call('CMake', cmake_command):
  log('CMake failed.')
  sys.exit(1)

#
# Set appropriate number of threads to build/test with: the maximum amount for VMs,
# or 4 threads for physical machines (mcrl2build1/mcrl2build2).
#

if not buildthreads:
  buildthreads = multiprocessing.cpu_count()

#
# Build
#

extraoptions = []
if label in ["windows-x86", "windows-amd64"]:
  extraoptions = ['--config', buildtype]
else:
  extraoptions =  ['--', '-j{0}'.format(buildthreads)]
make_command = ['cmake', '--build', builddir] + extraoptions
if call('CMake --build', make_command):
  log('Build failed.')
  sys.exit(1)

#
# If we're only building documentation, then this is all we need to do here.
#
if package == 'official-release-doc':
  sys.exit(0)

#
# Test
#

ctest_command = ['ctest', 
                 '-T', 'Test', 
                 '--output-on-failure', 
                 '--no-compress-output', 
                 '-j{0}'.format(buildthreads)]
if label in ["windows-x86", "windows-amd64"]:
  ctest_command += ['--build-config', buildtype]
env = {}
env.update(os.environ)
env['MCRL2_COMPILEREWRITER'] = os.path.abspath(os.path.join('.', 'mcrl2compilerewriter_ctest'))
ctest_result = call('CTest', ctest_command, env=env)
if ctest_result:
  log('CTest returned ' + str(ctest_result))

#
# Copy test output to ${builddir}/ctest.xml, so the xUnit plugin can find
# it and transform it into a test report.
#

tagfile = '{0}/Testing/TAG'.format(builddir)
if os.path.exists(tagfile):
  dirname = open(tagfile).readline().strip()
  shutil.copyfile('{0}/Testing/{1}/Test.xml'.format(builddir, dirname), 
                  '{0}/ctest.xml'.format(builddir))
                  
os.chdir(workspace)<|MERGE_RESOLUTION|>--- conflicted
+++ resolved
@@ -62,8 +62,6 @@
 #
 if (label == 'ubuntu-amd64' and buildtype == 'Maintainer' and compiler == 'clang'):
   testflags += ['-DMCRL2_SKIP_LONG_TESTS=ON']
-else:
-  testflags += ['-DMCRL2_ENABLE_RANDOM_TEST_TARGETS=ON']
 
 #
 # For Windows, explicitly tell CMake which generator to use to avoid trouble
@@ -89,16 +87,6 @@
 if not os.path.exists(builddir):
   os.mkdir(builddir)
 os.chdir(builddir)
-<<<<<<< HEAD
-cmake_command = ['cmake', 
-                 srcdir, 
-                 '-DCMAKE_BUILD_TYPE={0}'.format(buildtype), 
-                 '-DMCRL2_STAGE_ROOTDIR={0}/stage'.format(builddir)] \
-                 + targetflags \
-                 + compilerflags \
-                 + testflags \
-                 + packageflags 
-=======
 
 # Using a stage dir breaks packaging for MacOSX. Ideally, we'd have a stage
 # dir though, for easy debugging when something goes wrong during testing.
@@ -114,7 +102,6 @@
                 + testflags \
                 + packageflags \
                 + generator
->>>>>>> 23620a89
 if call('CMake', cmake_command):
   log('CMake failed.')
   sys.exit(1)
