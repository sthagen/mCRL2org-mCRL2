--- conflicted
+++ resolved
@@ -132,13 +132,6 @@
       mCRL2log(verbose) << "writing result in aut format..." << std::endl;
       trace2aut(out,trace);
       break;
-<<<<<<< HEAD
-      /*      mCRL2log(verbose) << "writing result in svc format..." << std::endl;
-        case otSvc:
-        trace2svc(*OutStream,trace);
-        break;*/
-=======
->>>>>>> a907a07f
     case otStates:
       mCRL2log(verbose) << "writing result in plain text with state vectors..." << std::endl;
       trace2statevector(out,trace);
