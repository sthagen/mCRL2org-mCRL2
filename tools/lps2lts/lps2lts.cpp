--- conflicted
+++ resolved
@@ -42,10 +42,7 @@
 using namespace mcrl2::core;
 using namespace mcrl2::lts;
 using namespace mcrl2::lps;
-<<<<<<< HEAD
-=======
 using namespace mcrl2::log;
->>>>>>> a907a07f
 
 static atermpp::set < identifier_string > parse_action_list(const std::string& s)
 {
@@ -83,11 +80,7 @@
   for(atermpp::set < identifier_string >::const_iterator i=actions.begin();
                i!=actions.end(); ++i)
   {
-<<<<<<< HEAD
-    mCRL2log(verbose) << "checking for occurrences of action '" << string(*i) << "'.\n";
-=======
     mCRL2log(verbose) << "checking for occurrences of action '" << pp(*i) << "'.\n";
->>>>>>> a907a07f
 
     bool found=(pp(*i)=="tau"); // If i equals tau, it does not need to be declared.
     for(action_label_list::const_iterator j=action_labels.begin(); 
@@ -125,13 +118,10 @@
                    "compiles the rewriter, and MCRL2_COMPILEDIR (default value: '.') determines "
                    "where temporary files are stored.\n"
                    "\n"
-<<<<<<< HEAD
-=======
                    "Note that lps2lts can deliver multiple transitions with the same label between"
                    "any pair of states. If this is not desired, such transitions can be removed by"
                    "applying a strong bisimulation reducton using for instance the tool ltsconvert.\n"
                    "\n"
->>>>>>> a907a07f
                    "The format of OUTFILE is determined by its extension (unless it is specified "
                    "by an option). The supported formats are:\n"
                    "\n"
@@ -459,10 +449,7 @@
 
 lps2lts_tool *tool_instance;
 
-<<<<<<< HEAD
-=======
 static
->>>>>>> a907a07f
 void premature_termination_handler(int)
 {
   // Reset signal handlers.
@@ -477,19 +464,11 @@
   int result;
   MCRL2_ATERMPP_INIT(argc, argv)
   tool_instance = new lps2lts_gui_tool();
-<<<<<<< HEAD
 
   signal(SIGABRT,premature_termination_handler);
   signal(SIGINT,premature_termination_handler);
   signal(SIGTERM,premature_termination_handler); // At ^C print a message.
 
-=======
-
-  signal(SIGABRT,premature_termination_handler);
-  signal(SIGINT,premature_termination_handler);
-  signal(SIGTERM,premature_termination_handler); // At ^C print a message.
-
->>>>>>> a907a07f
   try
   { 
     result = tool_instance->execute(argc, argv);
