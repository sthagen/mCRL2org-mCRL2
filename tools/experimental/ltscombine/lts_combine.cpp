// Author(s): Willem Rietdijk
// Copyright: see the accompanying file COPYING or copy at
// https://github.com/mCRL2org/mCRL2/blob/master/COPYING
//
// Distributed under the Boost Software License, Version 1.0.
// (See accompanying file LICENSE_1_0.txt or copy at
// http://www.boost.org/LICENSE_1_0.txt)
//
// \file lts_combine.cpp

#include "lts_combine.h"

#include "mcrl2/atermpp/aterm_list.h"
#include "mcrl2/data/merge_data_specifications.h"
#include "mcrl2/lts/lts_algorithm.h"
#include "mcrl2/lts/lts_builder.h"
#include "mcrl2/lts/lts_io.h"
#include "mcrl2/lts/state_space_generator.h"
#include "mcrl2/process/merge_action_specifications.h"

#include <chrono>
#include <queue>

using state_t = std::size_t;

using namespace mcrl2;

<<<<<<< HEAD
class identifier_string_compare
{
  core::identifier_string m_str;

public:
  identifier_string_compare(core::identifier_string str)
      : m_str(str)
  {}

  bool operator()(core::identifier_string str) { return str == m_str; }
};

class identifier_string_list_compare
{
  core::identifier_string m_str_list;

public:
  identifier_string_list_compare(core::identifier_string_list str_list)
      : m_str_list(str_list)
  {}

  bool operator()(core::identifier_string_list str_list) { return str_list == m_str_list; }
};

class action_list_to_identifier_list
{
public:
  core::identifier_string operator()(process::action action) { return action.label().name(); }
};

core::identifier_string action_name(const process::action& action)
{
  return action.label().name();
}

/// <summary>
/// Utility function that returns the index of the synchronisation for which
/// the action_list actions matches the list of strings in syncs.second.
/// </summary>
/// <param name="syncs">The list of synchronisations.</param>
/// <param name="actions">The list of actions to be matched.</param>
/// <returns>The index of the matching synchronisation,
/// or -1 when no matching synchronisation is found.</returns>
size_t get_sync(std::vector<core::identifier_string_list>& syncs, core::identifier_string_list& action_names)
=======
/// \brief Utility function that returns the index of the synchronisation for which
///        the action_list actions matches the list of strings in syncs.second.
///
/// \param syncs The list of synchronisations
/// \param actions The list of actions to be matched.
/// \returns The index of the matching synchronisation, or -1 when no matching synchronisation is found.
size_t get_sync(std::vector<std::pair<std::string, std::vector<std::string>>>& syncs, process::action_list actions)
>>>>>>> 6694b801
{
  // A synchronising action must consist of two or more action labels
  if (action_names.size() < 2)
  {
    return -1;
  }

  std::vector<core::identifier_string_list>::iterator iter
      = std::find_if(syncs.begin(), syncs.end(), identifier_string_list_compare(action_names));
  if (iter == syncs.end())
  {
    return -1;
  }

  return iter - syncs.begin();
}

/// <summary>
/// Convert and sort an action_list to an identifier_string_list of names
/// of the actions in the list.
/// </summary>
/// <param name="actions">The input list of actions.</param>
/// <returns>The sorted list of identifier strings.</returns>
core::identifier_string_list sorted_action_name_list(const process::action_list& actions)
{
  std::vector<core::identifier_string> names(actions.size());
  std::transform(actions.begin(), actions.end(), names.begin(), action_name);
  std::sort(names.begin(), names.end(), [](core::identifier_string a1, core::identifier_string a2) { return a1 < a2; });

  return core::identifier_string_list::term_list(names.begin(), names.end());
}

<<<<<<< HEAD
/// <summary>
/// Checks if the given action list contains one of the blocked actions.
/// </summary>
/// <param name="blocks">The list of blocked actions.</param>
/// <param name="actions">The list of actions to be checked.</param>
/// <returns>Whether the list of actions contains a blocked action.</returns>
bool is_blocked(std::vector<core::identifier_string> blocks, process::action_list actions)
=======
/// \brief Checks if the given action list contains one of the blocked actions.
///
/// \param blocks The list of blocked actions.
/// \param actions The list of actions to be checked.
/// \returns Whether the list of actions contains a blocked action.
bool is_blocked(std::vector<std::string> blocks, process::action_list actions)
>>>>>>> 6694b801
{
  // tau actions can not be blocked
  if (actions.empty())
  {
    return false;
  }

  for (const process::action& action : actions)
  {
    if (std::find_if(blocks.begin(), blocks.end(), identifier_string_compare(action.label().name())) != blocks.end())
    {
      return true;
    }
  }

  // No matching blocked action could be found
  return false;
}

<<<<<<< HEAD
/// <summary>
/// Checks if the given action list matches one of the allowed multi-actions.
/// A match can only occur when the list of actions and allowed multi-action
/// are equal. If the list is empty, all actions are allowed.
/// </summary>
/// <param name="allowed">The list of allowed multi-actions.</param>
/// <param name="actions">The list of actions to be matched.</param>
/// <returns>Whether the list of actions is matched by an allowed multi-action
/// from the list of allowed multi-actions.</returns>
bool is_allowed(const std::vector<core::identifier_string_list> allowed, core::identifier_string_list action_names)
=======
/// \brief Checks if the given action list matches one of the allowed
/// multi-actions. A match can only occur when the list of actions and allowed
/// multi-action are equal. If the list is empty, all actions are allowed.
///
/// \param allowed The list of allowed multi-actions.
/// \param actions The list of actions to be matched.
/// \returns Whether the list of actions is matched by an allowed multi-action
///          from the list of allowed multi-actions.
bool is_allowed(const std::vector<std::vector<std::string>> allowed, process::action_list actions)
>>>>>>> 6694b801
{
  // If the list is empty, all actions are allowed
  // tau actions are always allowed
  if (allowed.empty() || action_names.empty())
  {
    return true;
  }

  if (std::find_if(allowed.begin(), allowed.end(), identifier_string_list_compare(action_names)) != allowed.end())
  {
    return true;
  }

  return false;
}

/// <summary>
/// Returns a new action label for which the given actions are hidden.
/// </summary>
/// <param name="tau_actions">The action names to be hidden.</param>
/// <param name="label">The existing action label.</param>
void hide_actions(const std::vector<core::identifier_string>& tau_actions, lts::action_label_lts* label)
{
  process::action_vector new_multi_action;
  for (const process::action& a : label->actions())
  {
    if (std::find_if(tau_actions.begin(),
            tau_actions.end(),
            identifier_string_compare(a.label().name()))
        == tau_actions.end()) // this action must not be hidden.
    {
      new_multi_action.push_back(a);
    }
  }
  *label = lts::action_label_lts(
      lps::multi_action(process::action_list(new_multi_action.begin(), new_multi_action.end())));
}

/// \brief Checks whether the arguments of each of the actions of the
///        action_label are equal.
///
/// \param label The label to check.
/// \returns Whether all arguments of each action of the label
///          are equal.
bool can_sync(const lts::action_label_lts& label)
{
  // Check if each action's arguments are equal to the first action's arguments
  for (auto& action : label.actions())
  {
    if (action.arguments() != label.actions().front().arguments())
    {
      return false;
    }
  }

  return true;
}

<<<<<<< HEAD
struct combined_lts_builder
=======
void mcrl2::combine_lts(std::vector<lts::lts_lts_t>& lts,
  std::vector<std::pair<std::string, std::vector<std::string>>>& syncs,
  std::vector<std::string> blocks,
  std::vector<std::string> hiden,
  std::vector<std::vector<std::string>> allow,
  std::ostream& stream)
>>>>>>> 6694b801
{
  virtual void finalize(size_t states) = 0;
};

class combined_lts_lts_builder : public lts::lts_lts_builder, public combined_lts_builder
{
public:
  combined_lts_lts_builder(const data::data_specification& dataspec,
      const process::action_label_list& action_labels,
      const data::variable_list& process_parameters)
      : lts_lts_builder(dataspec, action_labels, process_parameters, true)
  {}

  void finalize(size_t states) override
  {
    // add actions
    m_lts.set_num_action_labels(m_actions.size());
    for (const auto& p : m_actions)
    {
      m_lts.set_action_label(p.second, lts::action_label_lts(lps::multi_action(p.first.actions(), p.first.time())));
    }

    m_lts.set_num_states(states, true);
    m_lts.set_initial_state(0);
  }
};

class combined_lts_disk_builder : public lts::lts_lts_disk_builder, public combined_lts_builder
{
public:
  combined_lts_disk_builder(const std::string& filename,
      const data::data_specification& dataspec,
      const process::action_label_list& action_labels,
      const data::variable_list& process_parameters)
      : lts_lts_disk_builder(filename, dataspec, action_labels, process_parameters)
  {}

  void finalize(size_t states) override
  {
    // Write the initial state.
    lts::write_initial_state(*stream, 0);
  }
};

class state_thread
{
public:
  state_thread(std::vector<lts::lts_lts_t>& lts,
      std::vector<core::identifier_string_list>& syncs,
      std::vector<core::identifier_string>& resulting_actions,
      std::vector<core::identifier_string>& blocks,
      std::vector<core::identifier_string>& hiden,
      std::vector<core::identifier_string_list>& allow,
      std::vector<lts::outgoing_transitions_per_state_t>& outgoing_transitions)
      : lts(lts),
        syncs(syncs),
        resulting_actions(resulting_actions),
        blocks(blocks),
        hiden(hiden),
        allow(allow),
        outgoing_transitions(outgoing_transitions)
  {}

  void operator()(lts::lts_builder* lts_builder,
      std::queue<std::size_t>* queue,
      lts::detail::progress_monitor* progress_monitor,
      mcrl2::utilities::indexed_set<std::vector<state_t>>* states,
      std::size_t* number_of_threads,
      std::mutex* lts_builder_mutex,
      std::mutex* queue_mutex,
      std::mutex* progress_mutex,
      std::mutex* states_mutex)
  {
    bool done = false;
    while (true)
    {
      if (compute_state(lts_builder,
              queue,
              progress_monitor,
              states,
              number_of_threads,
              lts_builder_mutex,
              queue_mutex,
              progress_mutex,
              states_mutex))
      {
        progress_mutex->lock();
        progress_monitor->finish_state(states->size(), queue->size(), *number_of_threads);
        progress_mutex->unlock();
      }
      else
      {
        if (done)
        {
          break;
        }
        done = true;
        // Wait for other threads to finish first run to prevent early shutdown
        std::this_thread::sleep_for(std::chrono::milliseconds(100));
      }
    }
  }

private:
  std::vector<lts::lts_lts_t>& lts;
  std::vector<core::identifier_string_list>& syncs;
  std::vector<core::identifier_string>& resulting_actions;
  std::vector<core::identifier_string>& blocks;
  std::vector<core::identifier_string>& hiden;
  std::vector<core::identifier_string_list>& allow;
  std::vector<lts::outgoing_transitions_per_state_t>& outgoing_transitions;

  bool compute_state(lts::lts_builder* lts_builder,
      std::queue<std::size_t>* queue,
      lts::detail::progress_monitor* progress_monitor,
      mcrl2::utilities::indexed_set<std::vector<state_t>>* states,
      std::size_t* number_of_threads,
      std::mutex* lts_builder_mutex,
      std::mutex* queue_mutex,
      std::mutex* progress_mutex,
      std::mutex* states_mutex)
  {
    queue_mutex->lock();
    if (queue->empty())
    {
      queue_mutex->unlock();
      return false;
    }

    // Take the next pair from the queue.
    // std::cout << "oops" << std::endl;
    std::size_t state_index = queue->front();
    std::vector<state_t> state = (*states)[state_index];

    queue->pop();
    queue_mutex->unlock();
    // std::cout << "huts" << std::endl;

    // List of new outgoing transitions from this state, combined from the states
    // state[0] to state[i]
    std::vector<std::pair<lts::action_label_lts, std::vector<state_t>>> combos;

    // Loop over the old states contained in the new state
    for (size_t i = 0; i < state.size(); ++i)
    {
      state_t old_state = state[i];

      // Seperate new transitions from this state such that transitions from this state
      // don't combine with other transitions from this state
      std::vector<std::pair<lts::action_label_lts, std::vector<state_t>>> new_combos;

      // Loop over the outgoing transitions from the old state
      for (state_t t = outgoing_transitions[i].lowerbound(old_state); t < outgoing_transitions[i].upperbound(old_state);
           ++t)
      {
        const lts::outgoing_pair_t& transition = outgoing_transitions[i].get_transitions()[t];
        const lts::action_label_lts& label = lts[i].action_label(lts::label(transition));

        // Add transition t, from state to [state[0], ..., state[i-1], to(state[i])]
        std::vector<state_t> old_states;
        // Preserve old states for states 0..i-1
        for (size_t j = 0; j < i; ++j)
        {
          old_states.push_back(state[j]);
        }
        // Add new state for state i
        old_states.push_back(lts::to(transition));
        new_combos.push_back(std::make_pair(label, old_states));

        // Add transition t to the existing multi-action from each combo
        for (auto& combo : combos)
        {
          // The new state of the combo already contains this state
          if (combo.second.size() >= i + 1)
          {
            continue;
          }

          // Copy states from combo to new state list
          std::vector<state_t> new_states;
          for (state_t s : combo.second)
          {
            new_states.push_back(s);
          }

          // Add new state for state i
          new_states.push_back(lts::to(transition));

          // Create new action label from multi-action of combo and transition t
          lts::action_label_lts new_label(lps::multi_action(label.actions() + combo.first.actions()));

          new_combos.push_back(std::make_pair(new_label, new_states));
        }
      }

      // For each existing multi-action, add the old state of state i
      // to simulate no transition being taken
      for (auto& combo : combos)
      {
        // The new state of the combo already contains this state
        if (combo.second.size() >= i + 1)
        {
          continue;
        }

        // Add current state, thus no transition
        combo.second.push_back(old_state);
      }

      // Finished state i
      for (auto& combo : new_combos)
      {
        combos.push_back(combo);
      }
    }

    // Finished generating all new transitions, add them to the LTS
    for (auto& combo : combos)
    {
      mCRL2log(log::debug) << lts::pp(combo.first) << std::endl;

      size_t sync_index;
      core::identifier_string_list action_names = sorted_action_name_list(combo.first.actions());
      if (can_sync(combo.first) && (sync_index = get_sync(syncs, action_names)) != -1)
      {
        // Synchronise
        core::identifier_string result_action = resulting_actions[sync_index];
        mCRL2log(log::debug) << "Sync: " << result_action << std::endl;

        data::data_expression_list arguments;
        data::sort_expression_list sorts;
        if (!combo.first.actions().empty())
        {
          // Only use arguments and sorts if the action is not a tau action
          arguments = combo.first.actions().front().arguments();
          sorts = combo.first.actions().front().label().sorts();
        }

        // Create new label from the synchronisation
        lts::action_label_lts new_label(
            lps::multi_action(process::action(process::action_label(result_action, sorts), arguments)));

        // Check if new transition is blocked or not allowed
        if (is_blocked(blocks, new_label.actions()) || !is_allowed(allow, sorted_action_name_list(new_label.actions())))
        {
          mCRL2log(log::debug) << "Blocked or not allowed: " << lts::pp(combo.first) << std::endl;
          continue;
        }

        // Hide actions in transition label
        hide_actions(hiden, &new_label);

        states_mutex->lock();
        // Add new state
        const auto [new_state, inserted] = states->insert(combo.second);
        states_mutex->unlock();
        if (inserted)
        {
          queue_mutex->lock();
          queue->push(new_state);
          queue_mutex->unlock();
        }

        // Add the transition with the remaining actions
        progress_mutex->lock();
        progress_monitor->examine_transition();
        progress_mutex->unlock();

        lts_builder_mutex->lock();
        lts_builder->add_transition(state_index, new_label, new_state, *number_of_threads);
        lts_builder_mutex->unlock();
      }
      else
      {
        // Normal multi-action
        mCRL2log(log::debug) << "Multi action" << std::endl;

        // Check if the transition is blocked or not allowed
        if (is_blocked(blocks, combo.first.actions()) || !is_allowed(allow, action_names))
        {
          mCRL2log(log::debug) << "Blocked or not allowed: " << lts::pp(combo.first) << std::endl;
          continue;
        }

        // Hide actions in transition label
        hide_actions(hiden, &combo.first);

        // Add new state
        states_mutex->lock();
        const auto [new_state, inserted] = states->insert(combo.second);
        states_mutex->unlock();
        if (inserted)
        {
          queue_mutex->lock();
          queue->push(new_state);
          queue_mutex->unlock();
        }

        // Add the transition with the remaining actions
        progress_mutex->lock();
        progress_monitor->examine_transition();
        progress_mutex->unlock();

        lts_builder_mutex->lock();
        lts_builder->add_transition(state_index, combo.first, new_state, *number_of_threads);
        lts_builder_mutex->unlock();
      }
    }

    return true;
  }
};

// Combine two LTSs resulting from the state space exploration of LPSs of lpscleave into a single LTS.
void mcrl2::combine_lts(std::vector<lts::lts_lts_t>& lts,
    std::vector<core::identifier_string_list>& syncs,
    std::vector<core::identifier_string>& resulting_actions,
    std::vector<core::identifier_string>& blocks,
    std::vector<core::identifier_string>& hiden,
    std::vector<core::identifier_string_list>& allow,
    std::string filename,
    bool save_at_end,
    std::size_t nr_of_threads)
{
  // Calculate which states can be reached in a single outgoing step for both LTSs.
  std::vector<lts::outgoing_transitions_per_state_t> outgoing_transitions;
  for (size_t i = 0; i < lts.size(); i++)
  {
    outgoing_transitions.push_back(
        lts::outgoing_transitions_per_state_t(lts[i].get_transitions(), lts[i].num_states(), true));
  }

  // The parallel composition has pair of states that are stored in an indexed set (to keep track of processed states).
  mcrl2::utilities::indexed_set<std::vector<state_t>> states;
  std::vector<state_t> initial_states;
  process::action_label_list action_decls;
  data::data_specification data_spec;
  data::variable_list proc_params;
  for (auto& lts : lts)
  {
    initial_states.push_back(lts.initial_state());
    action_decls = process::merge_action_specifications(action_decls, lts.action_label_declarations());
    data_spec = data::merge_data_specifications(data_spec, lts.data());
    proc_params = proc_params + lts.process_parameters();
  }
  const auto [initial, found] = states.insert(initial_states);

  // The todo queue containing new found states.
  std::queue<std::size_t> queue;
  queue.push(initial);

  // Progress monitor.
  lts::detail::progress_monitor progress_monitor(lps::exploration_strategy::es_breadth);

  combined_lts_builder* combined_lts_builder;
  lts::lts_builder* lts_builder;
  if (save_at_end)
  {
    combined_lts_lts_builder* lts_lts_builder = new combined_lts_lts_builder(data_spec, action_decls, proc_params);
    lts_builder = lts_lts_builder;
    combined_lts_builder = lts_lts_builder;
  }
  else
  {
    combined_lts_disk_builder* lts_disk_builder
        = new combined_lts_disk_builder(filename, data_spec, action_decls, proc_params);
    lts_builder = lts_disk_builder;
    combined_lts_builder = lts_disk_builder;
  }

  std::mutex builder_mutex;
  std::mutex queue_mutex;
  std::mutex progress_mutex;
  std::mutex states_mutex;

  std::vector<std::thread> threads;

  for (size_t i = 0; i < nr_of_threads; i++)
  {
    state_thread thread(lts, syncs, resulting_actions, blocks, hiden, allow, outgoing_transitions);
    threads.emplace_back(std::thread(thread,
        lts_builder,
        &queue,
        &progress_monitor,
        &states,
        &nr_of_threads,
        &builder_mutex,
        &queue_mutex,
        &progress_mutex,
        &states_mutex));
  }

  for (size_t i = 0; i < nr_of_threads; i++)
  {
    threads[i].join();
  }

  progress_monitor.finish_exploration(states.size(), nr_of_threads);

  // Write the initial state and the state labels.
  combined_lts_builder->finalize(states.size());
  lts_builder->save(filename);
  delete lts_builder;
}<|MERGE_RESOLUTION|>--- conflicted
+++ resolved
@@ -25,7 +25,6 @@
 
 using namespace mcrl2;
 
-<<<<<<< HEAD
 class identifier_string_compare
 {
   core::identifier_string m_str;
@@ -61,24 +60,13 @@
   return action.label().name();
 }
 
-/// <summary>
-/// Utility function that returns the index of the synchronisation for which
-/// the action_list actions matches the list of strings in syncs.second.
-/// </summary>
-/// <param name="syncs">The list of synchronisations.</param>
-/// <param name="actions">The list of actions to be matched.</param>
-/// <returns>The index of the matching synchronisation,
-/// or -1 when no matching synchronisation is found.</returns>
-size_t get_sync(std::vector<core::identifier_string_list>& syncs, core::identifier_string_list& action_names)
-=======
 /// \brief Utility function that returns the index of the synchronisation for which
 ///        the action_list actions matches the list of strings in syncs.second.
 ///
 /// \param syncs The list of synchronisations
 /// \param actions The list of actions to be matched.
 /// \returns The index of the matching synchronisation, or -1 when no matching synchronisation is found.
-size_t get_sync(std::vector<std::pair<std::string, std::vector<std::string>>>& syncs, process::action_list actions)
->>>>>>> 6694b801
+size_t get_sync(std::vector<core::identifier_string_list>& syncs, core::identifier_string_list& action_names)
 {
   // A synchronising action must consist of two or more action labels
   if (action_names.size() < 2)
@@ -96,12 +84,11 @@
   return iter - syncs.begin();
 }
 
-/// <summary>
-/// Convert and sort an action_list to an identifier_string_list of names
-/// of the actions in the list.
-/// </summary>
-/// <param name="actions">The input list of actions.</param>
-/// <returns>The sorted list of identifier strings.</returns>
+/// \brief Convert and sort an action_list to an 
+/// identifier_string_list of names of the actions in the list.
+/// 
+/// \param actions The input list of actions.
+/// \returns The sorted list of identifier strings.
 core::identifier_string_list sorted_action_name_list(const process::action_list& actions)
 {
   std::vector<core::identifier_string> names(actions.size());
@@ -111,22 +98,12 @@
   return core::identifier_string_list::term_list(names.begin(), names.end());
 }
 
-<<<<<<< HEAD
-/// <summary>
-/// Checks if the given action list contains one of the blocked actions.
-/// </summary>
-/// <param name="blocks">The list of blocked actions.</param>
-/// <param name="actions">The list of actions to be checked.</param>
-/// <returns>Whether the list of actions contains a blocked action.</returns>
-bool is_blocked(std::vector<core::identifier_string> blocks, process::action_list actions)
-=======
 /// \brief Checks if the given action list contains one of the blocked actions.
 ///
 /// \param blocks The list of blocked actions.
 /// \param actions The list of actions to be checked.
 /// \returns Whether the list of actions contains a blocked action.
-bool is_blocked(std::vector<std::string> blocks, process::action_list actions)
->>>>>>> 6694b801
+bool is_blocked(std::vector<core::identifier_string> blocks, process::action_list actions)
 {
   // tau actions can not be blocked
   if (actions.empty())
@@ -146,18 +123,6 @@
   return false;
 }
 
-<<<<<<< HEAD
-/// <summary>
-/// Checks if the given action list matches one of the allowed multi-actions.
-/// A match can only occur when the list of actions and allowed multi-action
-/// are equal. If the list is empty, all actions are allowed.
-/// </summary>
-/// <param name="allowed">The list of allowed multi-actions.</param>
-/// <param name="actions">The list of actions to be matched.</param>
-/// <returns>Whether the list of actions is matched by an allowed multi-action
-/// from the list of allowed multi-actions.</returns>
-bool is_allowed(const std::vector<core::identifier_string_list> allowed, core::identifier_string_list action_names)
-=======
 /// \brief Checks if the given action list matches one of the allowed
 /// multi-actions. A match can only occur when the list of actions and allowed
 /// multi-action are equal. If the list is empty, all actions are allowed.
@@ -166,8 +131,7 @@
 /// \param actions The list of actions to be matched.
 /// \returns Whether the list of actions is matched by an allowed multi-action
 ///          from the list of allowed multi-actions.
-bool is_allowed(const std::vector<std::vector<std::string>> allowed, process::action_list actions)
->>>>>>> 6694b801
+bool is_allowed(const std::vector<core::identifier_string_list> allowed, core::identifier_string_list action_names)
 {
   // If the list is empty, all actions are allowed
   // tau actions are always allowed
@@ -184,11 +148,11 @@
   return false;
 }
 
-/// <summary>
-/// Returns a new action label for which the given actions are hidden.
-/// </summary>
-/// <param name="tau_actions">The action names to be hidden.</param>
-/// <param name="label">The existing action label.</param>
+/// \brief Returns a new action label for which 
+/// the given actions are hidden.
+/// 
+/// \param tau_actions The action names to be hidden.
+/// \param label The existing action label.
 void hide_actions(const std::vector<core::identifier_string>& tau_actions, lts::action_label_lts* label)
 {
   process::action_vector new_multi_action;
@@ -226,16 +190,7 @@
   return true;
 }
 
-<<<<<<< HEAD
 struct combined_lts_builder
-=======
-void mcrl2::combine_lts(std::vector<lts::lts_lts_t>& lts,
-  std::vector<std::pair<std::string, std::vector<std::string>>>& syncs,
-  std::vector<std::string> blocks,
-  std::vector<std::string> hiden,
-  std::vector<std::vector<std::string>> allow,
-  std::ostream& stream)
->>>>>>> 6694b801
 {
   virtual void finalize(size_t states) = 0;
 };
@@ -549,7 +504,6 @@
   }
 };
 
-// Combine two LTSs resulting from the state space exploration of LPSs of lpscleave into a single LTS.
 void mcrl2::combine_lts(std::vector<lts::lts_lts_t>& lts,
     std::vector<core::identifier_string_list>& syncs,
     std::vector<core::identifier_string>& resulting_actions,
