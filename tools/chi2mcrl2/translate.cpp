--- conflicted
+++ resolved
@@ -25,10 +25,7 @@
 
 #include "mcrl2/aterm/aterm_ext.h"
 
-<<<<<<< HEAD
-=======
 using namespace mcrl2::log;
->>>>>>> a907a07f
 using namespace mcrl2::utilities;
 using namespace std;
 
